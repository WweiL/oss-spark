/*
 * Licensed to the Apache Software Foundation (ASF) under one or more
 * contributor license agreements.  See the NOTICE file distributed with
 * this work for additional information regarding copyright ownership.
 * The ASF licenses this file to You under the Apache License, Version 2.0
 * (the "License"); you may not use this file except in compliance with
 * the License.  You may obtain a copy of the License at
 *
 *    http://www.apache.org/licenses/LICENSE-2.0
 *
 * Unless required by applicable law or agreed to in writing, software
 * distributed under the License is distributed on an "AS IS" BASIS,
 * WITHOUT WARRANTIES OR CONDITIONS OF ANY KIND, either express or implied.
 * See the License for the specific language governing permissions and
 * limitations under the License.
 */
package org.apache.spark.sql.connect.planner

import java.util.UUID
import java.util.concurrent.ConcurrentHashMap
import java.util.concurrent.ConcurrentMap

import scala.collection.JavaConverters._
import scala.util.control.NonFatal

import org.apache.spark.api.python.{PythonRDD, SimplePythonFunction, StreamingPythonRunner}
import org.apache.spark.internal.Logging
import org.apache.spark.sql.DataFrame
import org.apache.spark.sql.connect.service.SessionHolder
import org.apache.spark.sql.connect.service.SparkConnectService
import org.apache.spark.sql.streaming.StreamingQuery
import org.apache.spark.sql.streaming.StreamingQueryListener

/**
 * A helper class for handling ForeachBatch related functionality in Spark Connect servers
 */
object StreamingForeachBatchHelper extends Logging {

  type ForeachBatchFnType = (DataFrame, Long) => Unit

  case class RunnerCleaner(runner: StreamingPythonRunner) extends AutoCloseable {
    override def close(): Unit = {
      try runner.stop()
      catch {
        case NonFatal(ex) => // Exception is not propagated.
          logWarning("Error while stopping streaming Python worker", ex)
      }
    }
  }

  private case class FnArgsWithId(dfId: String, df: DataFrame, batchId: Long)

  /**
   * Return a new ForeachBatch function that wraps `fn`. It sets up DataFrame cache so that the
   * user function can access it. The cache is cleared once ForeachBatch returns.
   */
  private def dataFrameCachingWrapper(
      fn: FnArgsWithId => Unit,
      sessionHolder: SessionHolder): ForeachBatchFnType = { (df: DataFrame, batchId: Long) =>
    {
      val dfId = UUID.randomUUID().toString
      logInfo(s"Caching DataFrame with id $dfId") // TODO: Add query id to the log.

      // TODO(SPARK-44462): Sanity check there is no other active DataFrame for this query.
      //  The query id needs to be saved in the cache for this check.

      sessionHolder.cacheDataFrameById(dfId, df)
      try {
        fn(FnArgsWithId(dfId, df, batchId))
      } finally {
        logInfo(s"Removing DataFrame with id $dfId from the cache")
        sessionHolder.removeCachedDataFrame(dfId)
      }
    }
  }

  /**
   * Handles setting up Scala remote session and other Spark Connect environment and then runs the
   * provided foreachBatch function `fn`.
   *
   * HACK ALERT: This version does not actually set up Spark Connect session. Directly passes the
   * DataFrame, so the user code actually runs with legacy DataFrame and session..
   */
  def scalaForeachBatchWrapper(
      fn: ForeachBatchFnType,
      sessionHolder: SessionHolder): ForeachBatchFnType = {
    // TODO(SPARK-44462): Set up Spark Connect session.
    // Do we actually need this for the first version?
    dataFrameCachingWrapper(
      (args: FnArgsWithId) => {
        fn(args.df, args.batchId) // dfId is not used, see hack comment above.
      },
      sessionHolder)
  }

  /**
   * Starts up Python worker and initializes it with Python function. Returns a foreachBatch
   * function that sets up the session and Dataframe cache and and interacts with the Python
   * worker to execute user's function.
   */
  def pythonForeachBatchWrapper(
      pythonFn: SimplePythonFunction,
      sessionHolder: SessionHolder): (ForeachBatchFnType, RunnerCleaner) = {
    pythonForeachBatchWrapperImpl(
      pythonFn,
      sessionHolder,
      "pyspark.sql.connect.streaming.worker.foreachBatch_worker")
  }

  private[connect] def testPythonForeachBatchWrapper(
      pythonFn: SimplePythonFunction,
      sessionHolder: SessionHolder): (ForeachBatchFnType, RunnerCleaner) = {
    pythonForeachBatchWrapperImpl(
      pythonFn,
      sessionHolder,
      "pyspark.sql.tests.connect.streaming.worker_for_testing")
  }

  private def pythonForeachBatchWrapperImpl(
      pythonFn: SimplePythonFunction,
      sessionHolder: SessionHolder,
      module: String): (ForeachBatchFnType, RunnerCleaner) = {

    val port = SparkConnectService.localPort
    val connectUrl = s"sc://localhost:$port/;user_id=${sessionHolder.userId}"
    val runner = StreamingPythonRunner(
      pythonFn,
      connectUrl,
      sessionHolder.sessionId,
<<<<<<< HEAD
      "pyspark.sql.connect.streaming.worker.foreach_batch_worker")
=======
      module)
>>>>>>> af411d5d
    val (dataOut, dataIn) = runner.init()

    val foreachBatchRunnerFn: FnArgsWithId => Unit = (args: FnArgsWithId) => {

      // TODO(SPARK-44462): A new session id pointing to args.df.sparkSession needs to be created.
      //     This is because MicroBatch execution clones the session during start.
      //     The session attached to the foreachBatch dataframe is different from the one the one
      //     the query was started with. `sessionHolder` here contains the latter.
      //     Another issue with not creating new session id: foreachBatch worker keeps
      //     the session alive. The session mapping at Connect server does not expire and query
      //     keeps running even if the original client disappears. This keeps the query running.

      PythonRDD.writeUTF(args.dfId, dataOut)
      dataOut.writeLong(args.batchId)
      dataOut.flush()

      val ret = dataIn.readInt()
      logInfo(s"Python foreach batch for dfId ${args.dfId} completed (ret: $ret)")
    }

    (dataFrameCachingWrapper(foreachBatchRunnerFn, sessionHolder), RunnerCleaner(runner))
  }

  /**
   * This manages cache from queries to cleaner for runners used for streaming queries. This is
   * used in [[SessionHolder]].
   */
  class CleanerCache(sessionHolder: SessionHolder) {

    private case class CacheKey(queryId: String, runId: String)

    // Mapping from streaming (queryId, runId) to runner cleaner. Used for Python foreachBatch.
    private val cleanerCache: ConcurrentMap[CacheKey, AutoCloseable] = new ConcurrentHashMap()

    private lazy val streamingListener = { // Initialized on first registered query
      val listener = new StreamingRunnerCleanerListener
      sessionHolder.session.streams.addListener(listener)
      logInfo(s"Registered runner clean up listener for session ${sessionHolder.sessionId}")
      listener
    }

    private[connect] def registerCleanerForQuery(
        query: StreamingQuery,
        cleaner: AutoCloseable): Unit = {

      streamingListener // Access to initialize
      val key = CacheKey(query.id.toString, query.runId.toString)

      Option(cleanerCache.putIfAbsent(key, cleaner)) match {
        case Some(_) =>
          throw new IllegalStateException(s"Unexpected: a cleaner for query $key is already set")
        case None => // Inserted. Normal.
      }
    }

    /** Cleans up all the registered runners. */
    private[connect] def cleanUpAll(): Unit = {
      // Clean up all remaining registered runners.
      cleanerCache.keySet().asScala.foreach(cleanupStreamingRunner(_))
    }

    private def cleanupStreamingRunner(key: CacheKey): Unit = {
      Option(cleanerCache.remove(key)).foreach { cleaner =>
        logInfo(s"Cleaning up runner for queryId ${key.queryId} runId ${key.runId}.")
        cleaner.close()
      }
    }

    /**
     * An internal streaming query listener that cleans up Python runner (if there is any) when a
     * query is terminated.
     */
    private class StreamingRunnerCleanerListener extends StreamingQueryListener {
      override def onQueryStarted(event: StreamingQueryListener.QueryStartedEvent): Unit = {}

      override def onQueryProgress(event: StreamingQueryListener.QueryProgressEvent): Unit = {}

      override def onQueryTerminated(event: StreamingQueryListener.QueryTerminatedEvent): Unit = {
        val key = CacheKey(event.id.toString, event.runId.toString)
        cleanupStreamingRunner(key)
      }
    }

    private[connect] def listEntriesForTesting(): Map[(String, String), AutoCloseable] = {
      cleanerCache
        .entrySet()
        .asScala
        .map { e =>
          (e.getKey.queryId, e.getKey.runId) -> e.getValue
        }
        .toMap
    }

    private[connect] def listenerForTesting: StreamingQueryListener = streamingListener
  }
}<|MERGE_RESOLUTION|>--- conflicted
+++ resolved
@@ -127,11 +127,7 @@
       pythonFn,
       connectUrl,
       sessionHolder.sessionId,
-<<<<<<< HEAD
-      "pyspark.sql.connect.streaming.worker.foreach_batch_worker")
-=======
       module)
->>>>>>> af411d5d
     val (dataOut, dataIn) = runner.init()
 
     val foreachBatchRunnerFn: FnArgsWithId => Unit = (args: FnArgsWithId) => {
