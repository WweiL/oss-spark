--- conflicted
+++ resolved
@@ -298,15 +298,10 @@
     // Special case for executing SQL commands.
     SqlCommandResult sql_command_result = 5;
 
-<<<<<<< HEAD
-    StreamingQueryStartResult streaming_query_start_result = 8;
-
-=======
     // Response for a streaming query.
     WriteStreamOperationStartResult write_stream_operation_start_result = 8;
 
     // Response for commands on a streaming query.
->>>>>>> 56043c24
     StreamingQueryCommandResult streaming_query_command_result = 9;
 
     // Support arbitrary result objects.
