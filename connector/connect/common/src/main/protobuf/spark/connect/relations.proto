/*
 * Licensed to the Apache Software Foundation (ASF) under one or more
 * contributor license agreements.  See the NOTICE file distributed with
 * this work for additional information regarding copyright ownership.
 * The ASF licenses this file to You under the Apache License, Version 2.0
 * (the "License"); you may not use this file except in compliance with
 * the License.  You may obtain a copy of the License at
 *
 *    http://www.apache.org/licenses/LICENSE-2.0
 *
 * Unless required by applicable law or agreed to in writing, software
 * distributed under the License is distributed on an "AS IS" BASIS,
 * WITHOUT WARRANTIES OR CONDITIONS OF ANY KIND, either express or implied.
 * See the License for the specific language governing permissions and
 * limitations under the License.
 */

syntax = 'proto3';

package spark.connect;

import "google/protobuf/any.proto";
import "spark/connect/expressions.proto";
import "spark/connect/types.proto";
import "spark/connect/catalog.proto";

option java_multiple_files = true;
option java_package = "org.apache.spark.connect.proto";

// The main [[Relation]] type. Fundamentally, a relation is a typed container
// that has exactly one explicit relation type set.
//
// When adding new relation types, they have to be registered here.
message Relation {
  RelationCommon common = 1;
  oneof rel_type {
    Read read = 2;
    Project project = 3;
    Filter filter = 4;
    Join join = 5;
    SetOperation set_op = 6;
    Sort sort = 7;
    Limit limit = 8;
    Aggregate aggregate = 9;
    SQL sql = 10;
    LocalRelation local_relation = 11;
    Sample sample = 12;
    Offset offset = 13;
    Deduplicate deduplicate = 14;
    Range range = 15;
    SubqueryAlias subquery_alias = 16;
    Repartition repartition = 17;
    ToDF to_df = 18;
    WithColumnsRenamed with_columns_renamed = 19;
    ShowString show_string = 20;
    Drop drop = 21;
    Tail tail = 22;
    WithColumns with_columns = 23;
    Hint hint = 24;
    Unpivot unpivot = 25;
    ToSchema to_schema = 26;
    RepartitionByExpression repartition_by_expression = 27;
    MapPartitions map_partitions = 28;
    CollectMetrics collect_metrics = 29;
    Parse parse = 30;
    GroupMap group_map = 31;
    CoGroupMap co_group_map = 32;
    WithWatermark with_watermark = 33;

    // NA functions
    NAFill fill_na = 90;
    NADrop drop_na = 91;
    NAReplace replace = 92;

    // stat functions
    StatSummary summary = 100;
    StatCrosstab crosstab = 101;
    StatDescribe describe = 102;
    StatCov cov = 103;
    StatCorr corr = 104;
    StatApproxQuantile approx_quantile = 105;
    StatFreqItems freq_items = 106;
    StatSampleBy sample_by = 107;

    // Catalog API (experimental / unstable)
    Catalog catalog = 200;

    // This field is used to mark extensions to the protocol. When plugins generate arbitrary
    // relations they can add them here. During the planning the correct resolution is done.
    google.protobuf.Any extension = 998;
    Unknown unknown = 999;
  }
}

// Used for testing purposes only.
message Unknown {}

// Common metadata of all relations.
message RelationCommon {
  // (Required) Shared relation metadata.
  string source_info = 1;

  // (Optional) A per-client globally unique id for a given connect plan.
  optional int64 plan_id = 2;
}

// Relation that uses a SQL query to generate the output.
message SQL {
  // (Required) The SQL query.
  string query = 1;

  // (Optional) A map of parameter names to literal expressions.
  map<string, Expression.Literal> args = 2;
}

// Relation that reads from a file / table or other data source. Does not have additional
// inputs.
message Read {
  oneof read_type {
    NamedTable named_table = 1;
    DataSource data_source = 2;
  }

  // (Optional) Indicates if this is a streaming read.
  bool is_streaming = 3;

  message NamedTable {
    // (Required) Unparsed identifier for the table.
    string unparsed_identifier = 1;

    // Options for the named table. The map key is case insensitive.
    map<string, string> options = 2;
  }

  message DataSource {
    // (Optional) Supported formats include: parquet, orc, text, json, parquet, csv, avro.
    //
    // If not set, the value from SQL conf 'spark.sql.sources.default' will be used.
    optional string format = 1;

    // (Optional) If not set, Spark will infer the schema.
    //
    // This schema string should be either DDL-formatted or JSON-formatted.
    optional string schema = 2;

    // Options for the data source. The context of this map varies based on the
    // data source format. This options could be empty for valid data source format.
    // The map key is case insensitive.
    map<string, string> options = 3;

    // (Optional) A list of path for file-system backed data sources.
    repeated string paths = 4;

    // (Optional) Condition in the where clause for each partition.
    //
    // This is only supported by the JDBC data source.
    repeated string predicates = 5;

    // (Optional) Source table name for a streaming read. Not used in batch read.
    string streaming_table_name = 6;
  }
}

// Projection of a bag of expressions for a given input relation.
//
// The input relation must be specified.
// The projected expression can be an arbitrary expression.
message Project {
  // (Optional) Input relation is optional for Project.
  //
  // For example, `SELECT ABS(-1)` is valid plan without an input plan.
  Relation input = 1;

  // (Required) A Project requires at least one expression.
  repeated Expression expressions = 3;
}

// Relation that applies a boolean expression `condition` on each row of `input` to produce
// the output result.
message Filter {
  // (Required) Input relation for a Filter.
  Relation input = 1;

  // (Required) A Filter must have a condition expression.
  Expression condition = 2;
}

// Relation of type [[Join]].
//
// `left` and `right` must be present.
message Join {
  // (Required) Left input relation for a Join.
  Relation left = 1;

  // (Required) Right input relation for a Join.
  Relation right = 2;

  // (Optional) The join condition. Could be unset when `using_columns` is utilized.
  //
  // This field does not co-exist with using_columns.
  Expression join_condition = 3;

  // (Required) The join type.
  JoinType join_type = 4;

  // Optional. using_columns provides a list of columns that should present on both sides of
  // the join inputs that this Join will join on. For example A JOIN B USING col_name is
  // equivalent to A JOIN B on A.col_name = B.col_name.
  //
  // This field does not co-exist with join_condition.
  repeated string using_columns = 5;

  enum JoinType {
    JOIN_TYPE_UNSPECIFIED = 0;
    JOIN_TYPE_INNER = 1;
    JOIN_TYPE_FULL_OUTER = 2;
    JOIN_TYPE_LEFT_OUTER = 3;
    JOIN_TYPE_RIGHT_OUTER = 4;
    JOIN_TYPE_LEFT_ANTI = 5;
    JOIN_TYPE_LEFT_SEMI = 6;
    JOIN_TYPE_CROSS = 7;
  }
}

// Relation of type [[SetOperation]]
message SetOperation {
  // (Required) Left input relation for a Set operation.
  Relation left_input = 1;

  // (Required) Right input relation for a Set operation.
  Relation right_input = 2;

  // (Required) The Set operation type.
  SetOpType set_op_type = 3;

  // (Optional) If to remove duplicate rows.
  //
  // True to preserve all results.
  // False to remove duplicate rows.
  optional bool is_all = 4;

  // (Optional) If to perform the Set operation based on name resolution.
  //
  // Only UNION supports this option.
  optional bool by_name = 5;

  // (Optional) If to perform the Set operation and allow missing columns.
  //
  // Only UNION supports this option.
  optional bool allow_missing_columns = 6;

  enum SetOpType {
    SET_OP_TYPE_UNSPECIFIED = 0;
    SET_OP_TYPE_INTERSECT = 1;
    SET_OP_TYPE_UNION = 2;
    SET_OP_TYPE_EXCEPT = 3;
  }
}

// Relation of type [[Limit]] that is used to `limit` rows from the input relation.
message Limit {
  // (Required) Input relation for a Limit.
  Relation input = 1;

  // (Required) the limit.
  int32 limit = 2;
}

// Relation of type [[Offset]] that is used to read rows staring from the `offset` on
// the input relation.
message Offset {
  // (Required) Input relation for an Offset.
  Relation input = 1;

  // (Required) the limit.
  int32 offset = 2;
}

// Relation of type [[Tail]] that is used to fetch `limit` rows from the last of the input relation.
message Tail {
  // (Required) Input relation for an Tail.
  Relation input = 1;

  // (Required) the limit.
  int32 limit = 2;
}

// Relation of type [[Aggregate]].
message Aggregate {
  // (Required) Input relation for a RelationalGroupedDataset.
  Relation input = 1;

  // (Required) How the RelationalGroupedDataset was built.
  GroupType group_type = 2;

  // (Required) Expressions for grouping keys
  repeated Expression grouping_expressions = 3;

  // (Required) List of values that will be translated to columns in the output DataFrame.
  repeated Expression aggregate_expressions = 4;

  // (Optional) Pivots a column of the current `DataFrame` and performs the specified aggregation.
  Pivot pivot = 5;

  enum GroupType {
    GROUP_TYPE_UNSPECIFIED = 0;
    GROUP_TYPE_GROUPBY = 1;
    GROUP_TYPE_ROLLUP = 2;
    GROUP_TYPE_CUBE = 3;
    GROUP_TYPE_PIVOT = 4;
  }

  message Pivot {
    // (Required) The column to pivot
    Expression col = 1;

    // (Optional) List of values that will be translated to columns in the output DataFrame.
    //
    // Note that if it is empty, the server side will immediately trigger a job to collect
    // the distinct values of the column.
    repeated Expression.Literal values = 2;
  }
}

// Relation of type [[Sort]].
message Sort {
  // (Required) Input relation for a Sort.
  Relation input = 1;

  // (Required) The ordering expressions
  repeated Expression.SortOrder order = 2;

  // (Optional) if this is a global sort.
  optional bool is_global = 3;
}


// Drop specified columns.
message Drop {
  // (Required) The input relation.
  Relation input = 1;

  // (Optional) columns to drop.
  repeated Expression columns = 2;

  // (Optional) names of columns to drop.
  repeated string column_names = 3;
}


// Relation of type [[Deduplicate]] which have duplicate rows removed, could consider either only
// the subset of columns or all the columns.
message Deduplicate {
  // (Required) Input relation for a Deduplicate.
  Relation input = 1;

  // (Optional) Deduplicate based on a list of column names.
  //
  // This field does not co-use with `all_columns_as_keys`.
  repeated string column_names = 2;

  // (Optional) Deduplicate based on all the columns of the input relation.
  //
  // This field does not co-use with `column_names`.
  optional bool all_columns_as_keys = 3;
}

// A relation that does not need to be qualified by name.
message LocalRelation {
  // (Optional) Local collection data serialized into Arrow IPC streaming format which contains
  // the schema of the data.
  optional bytes data = 1;

  // (Optional) The schema of local data.
  // It should be either a DDL-formatted type string or a JSON string.
  //
  // The server side will update the column names and data types according to this schema.
  // If the 'data' is not provided, then this schema will be required.
  optional string schema = 2;
}

// Relation of type [[Sample]] that samples a fraction of the dataset.
message Sample {
  // (Required) Input relation for a Sample.
  Relation input = 1;

  // (Required) lower bound.
  double lower_bound = 2;

  // (Required) upper bound.
  double upper_bound = 3;

  // (Optional) Whether to sample with replacement.
  optional bool with_replacement = 4;

  // (Optional) The random seed.
  optional int64 seed = 5;

  // (Required) Explicitly sort the underlying plan to make the ordering deterministic or cache it.
  // This flag is true when invoking `dataframe.randomSplit` to randomly splits DataFrame with the
  // provided weights. Otherwise, it is false.
  bool deterministic_order = 6;
}

// Relation of type [[Range]] that generates a sequence of integers.
message Range {
  // (Optional) Default value = 0
  optional int64 start = 1;

  // (Required)
  int64 end = 2;

  // (Required)
  int64 step = 3;

  // Optional. Default value is assigned by 1) SQL conf "spark.sql.leafNodeDefaultParallelism" if
  // it is set, or 2) spark default parallelism.
  optional int32 num_partitions = 4;
}

// Relation alias.
message SubqueryAlias {
  // (Required) The input relation of SubqueryAlias.
  Relation input = 1;

  // (Required) The alias.
  string alias = 2;

  // (Optional) Qualifier of the alias.
  repeated string qualifier = 3;
}

// Relation repartition.
message Repartition {
  // (Required) The input relation of Repartition.
  Relation input = 1;

  // (Required) Must be positive.
  int32 num_partitions = 2;

  // (Optional) Default value is false.
  optional bool shuffle = 3;
}

// Compose the string representing rows for output.
// It will invoke 'Dataset.showString' to compute the results.
message ShowString {
  // (Required) The input relation.
  Relation input = 1;

  // (Required) Number of rows to show.
  int32 num_rows = 2;

  // (Required) If set to more than 0, truncates strings to
  // `truncate` characters and all cells will be aligned right.
  int32 truncate = 3;

  // (Required) If set to true, prints output rows vertically (one line per column value).
  bool vertical = 4;
}

// Computes specified statistics for numeric and string columns.
// It will invoke 'Dataset.summary' (same as 'StatFunctions.summary')
// to compute the results.
message StatSummary {
  // (Required) The input relation.
  Relation input = 1;

  // (Optional) Statistics from to be computed.
  //
  // Available statistics are:
  //  count
  //  mean
  //  stddev
  //  min
  //  max
  //  arbitrary approximate percentiles specified as a percentage (e.g. 75%)
  //  count_distinct
  //  approx_count_distinct
  //
  // If no statistics are given, this function computes 'count', 'mean', 'stddev', 'min',
  // 'approximate quartiles' (percentiles at 25%, 50%, and 75%), and 'max'.
  repeated string statistics = 2;
}

// Computes basic statistics for numeric and string columns, including count, mean, stddev, min,
// and max. If no columns are given, this function computes statistics for all numerical or
// string columns.
message StatDescribe {
  // (Required) The input relation.
  Relation input = 1;

  // (Optional) Columns to compute statistics on.
  repeated string cols = 2;
}

// Computes a pair-wise frequency table of the given columns. Also known as a contingency table.
// It will invoke 'Dataset.stat.crosstab' (same as 'StatFunctions.crossTabulate')
// to compute the results.
message StatCrosstab {
  // (Required) The input relation.
  Relation input = 1;

  // (Required) The name of the first column.
  //
  // Distinct items will make the first item of each row.
  string col1 = 2;

  // (Required) The name of the second column.
  //
  // Distinct items will make the column names of the DataFrame.
  string col2 = 3;
}

// Calculate the sample covariance of two numerical columns of a DataFrame.
// It will invoke 'Dataset.stat.cov' (same as 'StatFunctions.calculateCov') to compute the results.
message StatCov {
  // (Required) The input relation.
  Relation input = 1;

  // (Required) The name of the first column.
  string col1 = 2;

  // (Required) The name of the second column.
  string col2 = 3;
}

// Calculates the correlation of two columns of a DataFrame. Currently only supports the Pearson
// Correlation Coefficient. It will invoke 'Dataset.stat.corr' (same as
// 'StatFunctions.pearsonCorrelation') to compute the results.
message StatCorr {
  // (Required) The input relation.
  Relation input = 1;

  // (Required) The name of the first column.
  string col1 = 2;

  // (Required) The name of the second column.
  string col2 = 3;

  // (Optional) Default value is 'pearson'.
  //
  // Currently only supports the Pearson Correlation Coefficient.
  optional string method = 4;
}

// Calculates the approximate quantiles of numerical columns of a DataFrame.
// It will invoke 'Dataset.stat.approxQuantile' (same as 'StatFunctions.approxQuantile')
// to compute the results.
message StatApproxQuantile {
  // (Required) The input relation.
  Relation input = 1;

  // (Required) The names of the numerical columns.
  repeated string cols = 2;

  // (Required) A list of quantile probabilities.
  //
  // Each number must belong to [0, 1].
  // For example 0 is the minimum, 0.5 is the median, 1 is the maximum.
  repeated double probabilities = 3;

  // (Required) The relative target precision to achieve (greater than or equal to 0).
  //
  // If set to zero, the exact quantiles are computed, which could be very expensive.
  // Note that values greater than 1 are accepted but give the same result as 1.
  double relative_error = 4;
}

// Finding frequent items for columns, possibly with false positives.
// It will invoke 'Dataset.stat.freqItems' (same as 'StatFunctions.freqItems')
// to compute the results.
message StatFreqItems {
  // (Required) The input relation.
  Relation input = 1;

  // (Required) The names of the columns to search frequent items in.
  repeated string cols = 2;

  // (Optional) The minimum frequency for an item to be considered `frequent`.
  // Should be greater than 1e-4.
  optional double support = 3;
}


// Returns a stratified sample without replacement based on the fraction
// given on each stratum.
// It will invoke 'Dataset.stat.freqItems' (same as 'StatFunctions.freqItems')
// to compute the results.
message StatSampleBy {
  // (Required) The input relation.
  Relation input = 1;

  // (Required) The column that defines strata.
  Expression col = 2;

  // (Required) Sampling fraction for each stratum.
  //
  // If a stratum is not specified, we treat its fraction as zero.
  repeated Fraction fractions = 3;

  // (Optional) The random seed.
  optional int64 seed = 5;

  message Fraction {
    // (Required) The stratum.
    Expression.Literal stratum = 1;

    // (Required) The fraction value. Must be in [0, 1].
    double fraction = 2;
  }
}


// Replaces null values.
// It will invoke 'Dataset.na.fill' (same as 'DataFrameNaFunctions.fill') to compute the results.
// Following 3 parameter combinations are supported:
//  1, 'values' only contains 1 item, 'cols' is empty:
//    replaces null values in all type-compatible columns.
//  2, 'values' only contains 1 item, 'cols' is not empty:
//    replaces null values in specified columns.
//  3, 'values' contains more than 1 items, then 'cols' is required to have the same length:
//    replaces each specified column with corresponding value.
message NAFill {
  // (Required) The input relation.
  Relation input = 1;

  // (Optional) Optional list of column names to consider.
  repeated string cols = 2;

  // (Required) Values to replace null values with.
  //
  // Should contain at least 1 item.
  // Only 4 data types are supported now: bool, long, double, string
  repeated Expression.Literal values = 3;
}


// Drop rows containing null values.
// It will invoke 'Dataset.na.drop' (same as 'DataFrameNaFunctions.drop') to compute the results.
message NADrop {
  // (Required) The input relation.
  Relation input = 1;

  // (Optional) Optional list of column names to consider.
  //
  // When it is empty, all the columns in the input relation will be considered.
  repeated string cols = 2;

  // (Optional) The minimum number of non-null and non-NaN values required to keep.
  //
  // When not set, it is equivalent to the number of considered columns, which means
  // a row will be kept only if all columns are non-null.
  //
  // 'how' options ('all', 'any') can be easily converted to this field:
  //   - 'all' -> set 'min_non_nulls' 1;
  //   - 'any' -> keep 'min_non_nulls' unset;
  optional int32 min_non_nulls = 3;
}


// Replaces old values with the corresponding values.
// It will invoke 'Dataset.na.replace' (same as 'DataFrameNaFunctions.replace')
// to compute the results.
message NAReplace {
  // (Required) The input relation.
  Relation input = 1;

  // (Optional) List of column names to consider.
  //
  // When it is empty, all the type-compatible columns in the input relation will be considered.
  repeated string cols = 2;

  // (Optional) The value replacement mapping.
  repeated Replacement replacements = 3;

  message Replacement {
    // (Required) The old value.
    //
    // Only 4 data types are supported now: null, bool, double, string.
    Expression.Literal old_value = 1;

    // (Required) The new value.
    //
    // Should be of the same data type with the old value.
    Expression.Literal new_value = 2;
  }
}


// Rename columns on the input relation by the same length of names.
message ToDF {
  // (Required) The input relation of RenameColumnsBySameLengthNames.
  Relation input = 1;

  // (Required)
  //
  // The number of columns of the input relation must be equal to the length
  // of this field. If this is not true, an exception will be returned.
  repeated string column_names = 2;
}


// Rename columns on the input relation by a map with name to name mapping.
message WithColumnsRenamed {
  // (Required) The input relation.
  Relation input = 1;


  // (Required)
  //
  // Renaming column names of input relation from A to B where A is the map key
  // and B is the map value. This is a no-op if schema doesn't contain any A. It
  // does not require that all input relation column names to present as keys.
  // duplicated B are not allowed.
  map<string, string> rename_columns_map = 2;
}

// Adding columns or replacing the existing columns that have the same names.
message WithColumns {
  // (Required) The input relation.
  Relation input = 1;

  // (Required)
  //
  // Given a column name, apply the corresponding expression on the column. If column
  // name exists in the input relation, then replace the column. If the column name
  // does not exist in the input relation, then adds it as a new column.
  //
  // Only one name part is expected from each Expression.Alias.
  //
  // An exception is thrown when duplicated names are present in the mapping.
  repeated Expression.Alias aliases = 2;
}

message WithWatermark {

  // (Required) The input relation
  Relation input = 1;

<<<<<<< HEAD
  // (Required)
=======
  // (Required) Name of the column containing event time.
>>>>>>> 56043c24
  string event_time = 2;

  // (Required)
  string delay_threshold = 3;
}

// Specify a hint over a relation. Hint should have a name and optional parameters.
message Hint {
  // (Required) The input relation.
  Relation input = 1;

  // (Required) Hint name.
  //
  // Supported Join hints include BROADCAST, MERGE, SHUFFLE_HASH, SHUFFLE_REPLICATE_NL.
  //
  // Supported partitioning hints include COALESCE, REPARTITION, REPARTITION_BY_RANGE.
  string name = 2;

  // (Optional) Hint parameters.
  repeated Expression parameters = 3;
}

// Unpivot a DataFrame from wide format to long format, optionally leaving identifier columns set.
message Unpivot {
  // (Required) The input relation.
  Relation input = 1;

  // (Required) Id columns.
  repeated Expression ids = 2;

  // (Optional) Value columns to unpivot.
  optional Values values = 3;

  // (Required) Name of the variable column.
  string variable_column_name = 4;

  // (Required) Name of the value column.
  string value_column_name = 5;

  message Values {
    repeated Expression values = 1;
  }
}

message ToSchema {
  // (Required) The input relation.
  Relation input = 1;

  // (Required) The user provided schema.
  //
  // The Sever side will update the dataframe with this schema.
  DataType schema = 2;
}

message RepartitionByExpression {
  // (Required) The input relation.
  Relation input = 1;

  // (Required) The partitioning expressions.
  repeated Expression partition_exprs = 2;

  // (Optional) number of partitions, must be positive.
  optional int32 num_partitions = 3;
}

message MapPartitions {
  // (Required) Input relation for a mapPartitions-equivalent API: mapInPandas, mapInArrow.
  Relation input = 1;

  // (Required) Input user-defined function.
  CommonInlineUserDefinedFunction func = 2;

  // (Optional) Whether to use barrier mode execution or not.
  optional bool is_barrier = 3;
}

message GroupMap {
  // (Required) Input relation for Group Map API: apply, applyInPandas.
  Relation input = 1;

  // (Required) Expressions for grouping keys.
  repeated Expression grouping_expressions = 2;

  // (Required) Input user-defined function.
  CommonInlineUserDefinedFunction func = 3;
}

message CoGroupMap {
  // (Required) One input relation for CoGroup Map API - applyInPandas.
  Relation input = 1;

  // Expressions for grouping keys of the first input relation.
  repeated Expression input_grouping_expressions = 2;

  // (Required) The other input relation.
  Relation other = 3;

  // Expressions for grouping keys of the other input relation.
  repeated Expression other_grouping_expressions = 4;

  // (Required) Input user-defined function.
  CommonInlineUserDefinedFunction func = 5;
}

// Collect arbitrary (named) metrics from a dataset.
message CollectMetrics {
  // (Required) The input relation.
  Relation input = 1;

  // (Required) Name of the metrics.
  string name = 2;

  // (Required) The metric sequence.
  repeated Expression metrics = 3;
}

message Parse {
  // (Required) Input relation to Parse. The input is expected to have single text column.
  Relation input = 1;
  // (Required) The expected format of the text.
  ParseFormat format = 2;

  // (Optional) DataType representing the schema. If not set, Spark will infer the schema.
  optional DataType schema = 3;

  // Options for the csv/json parser. The map key is case insensitive.
  map<string, string> options = 4;
  enum ParseFormat {
    PARSE_FORMAT_UNSPECIFIED = 0;
    PARSE_FORMAT_CSV = 1;
    PARSE_FORMAT_JSON = 2;
  }
}<|MERGE_RESOLUTION|>--- conflicted
+++ resolved
@@ -155,9 +155,6 @@
     //
     // This is only supported by the JDBC data source.
     repeated string predicates = 5;
-
-    // (Optional) Source table name for a streaming read. Not used in batch read.
-    string streaming_table_name = 6;
   }
 }
 
@@ -738,11 +735,7 @@
   // (Required) The input relation
   Relation input = 1;
 
-<<<<<<< HEAD
-  // (Required)
-=======
   // (Required) Name of the column containing event time.
->>>>>>> 56043c24
   string event_time = 2;
 
   // (Required)
