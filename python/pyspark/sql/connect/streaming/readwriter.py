#
# Licensed to the Apache Software Foundation (ASF) under one or more
# contributor license agreements.  See the NOTICE file distributed with
# this work for additional information regarding copyright ownership.
# The ASF licenses this file to You under the Apache License, Version 2.0
# (the "License"); you may not use this file except in compliance with
# the License.  You may obtain a copy of the License at
#
#    http://www.apache.org/licenses/LICENSE-2.0
#
# Unless required by applicable law or agreed to in writing, software
# distributed under the License is distributed on an "AS IS" BASIS,
# WITHOUT WARRANTIES OR CONDITIONS OF ANY KIND, either express or implied.
# See the License for the specific language governing permissions and
# limitations under the License.
#
from pyspark.rdd import PythonEvalType
from pyspark.sql.connect.utils import check_dependencies

check_dependencies(__name__)

<<<<<<< HEAD
from typing import cast, overload, Callable, Dict, List, Optional, TYPE_CHECKING, Union, Any
=======
import sys
from typing import cast, overload, Callable, Dict, List, Optional, TYPE_CHECKING, Union
>>>>>>> bdeae870

from pyspark.serializers import CloudPickleSerializer
from pyspark.sql.connect.plan import DataSource, LogicalPlan, Read, WriteStreamOperation
import pyspark.sql.connect.proto as pb2
from pyspark.sql.connect.readwriter import OptionUtils, to_str
from pyspark.sql.connect.streaming.query import StreamingQuery
from pyspark.sql.streaming.readwriter import (
    DataStreamReader as PySparkDataStreamReader,
    DataStreamWriter as PySparkDataStreamWriter,
)
<<<<<<< HEAD
from pyspark.sql.types import Row, StructType, StringType
from pyspark.errors import PySparkTypeError, PySparkValueError, PySparkNotImplementedError
=======
from pyspark.sql.types import Row, StructType
from pyspark.errors import PySparkTypeError, PySparkValueError
>>>>>>> bdeae870

if TYPE_CHECKING:
    from pyspark.sql.connect.session import SparkSession
    from pyspark.sql.connect._typing import OptionalPrimitiveType
    from pyspark.sql.connect.dataframe import DataFrame
    from pyspark.sql._typing import SupportsProcess

__all__ = ["DataStreamReader", "DataStreamWriter"]


class DataStreamReader(OptionUtils):
    def __init__(self, client: "SparkSession") -> None:
        self._format: Optional[str] = None
        self._schema = ""
        self._client = client
        self._options: Dict[str, str] = {}

    def _df(self, plan: LogicalPlan) -> "DataFrame":
        from pyspark.sql.connect.dataframe import DataFrame

        return DataFrame.withPlan(plan, self._client)

    def format(self, source: str) -> "DataStreamReader":
        self._format = source
        return self

    format.__doc__ = PySparkDataStreamReader.format.__doc__

    def schema(self, schema: Union[StructType, str]) -> "DataStreamReader":
        if isinstance(schema, StructType):
            self._schema = schema.json()
        elif isinstance(schema, str):
            self._schema = schema
        else:
            raise PySparkTypeError(
                error_class="NOT_STR_OR_STRUCT",
                message_parameters={"arg_name": "schema", "arg_type": type(schema).__name__},
            )
        return self

    schema.__doc__ = PySparkDataStreamReader.schema.__doc__

    def option(self, key: str, value: "OptionalPrimitiveType") -> "DataStreamReader":
        self._options[key] = str(value)
        return self

    option.__doc__ = PySparkDataStreamReader.option.__doc__

    def options(self, **options: "OptionalPrimitiveType") -> "DataStreamReader":
        for k in options:
            self.option(k, to_str(options[k]))
        return self

    options.__doc__ = PySparkDataStreamReader.options.__doc__

    def load(
        self,
        path: Optional[str] = None,
        format: Optional[str] = None,
        schema: Optional[Union[StructType, str]] = None,
        **options: "OptionalPrimitiveType",
    ) -> "DataFrame":
        if format is not None:
            self.format(format)
        if schema is not None:
            self.schema(schema)
        self.options(**options)
        if path is not None and (type(path) != str or len(path.strip()) == 0):
            raise PySparkValueError(
                error_class="VALUE_NOT_NON_EMPTY_STR",
                message_parameters={"arg_name": "path", "arg_value": str(path)},
            )

        plan = DataSource(
            format=self._format,
            schema=self._schema,
            options=self._options,
            paths=[path] if path else None,
            is_streaming=True,
        )

        return self._df(plan)

    load.__doc__ = PySparkDataStreamReader.load.__doc__

    def json(
        self,
        path: str,
        schema: Optional[Union[StructType, str]] = None,
        primitivesAsString: Optional[Union[bool, str]] = None,
        prefersDecimal: Optional[Union[bool, str]] = None,
        allowComments: Optional[Union[bool, str]] = None,
        allowUnquotedFieldNames: Optional[Union[bool, str]] = None,
        allowSingleQuotes: Optional[Union[bool, str]] = None,
        allowNumericLeadingZero: Optional[Union[bool, str]] = None,
        allowBackslashEscapingAnyCharacter: Optional[Union[bool, str]] = None,
        mode: Optional[str] = None,
        columnNameOfCorruptRecord: Optional[str] = None,
        dateFormat: Optional[str] = None,
        timestampFormat: Optional[str] = None,
        multiLine: Optional[Union[bool, str]] = None,
        allowUnquotedControlChars: Optional[Union[bool, str]] = None,
        lineSep: Optional[str] = None,
        locale: Optional[str] = None,
        dropFieldIfAllNull: Optional[Union[bool, str]] = None,
        encoding: Optional[str] = None,
        pathGlobFilter: Optional[Union[bool, str]] = None,
        recursiveFileLookup: Optional[Union[bool, str]] = None,
        allowNonNumericNumbers: Optional[Union[bool, str]] = None,
    ) -> "DataFrame":
        self._set_opts(
            schema=schema,
            primitivesAsString=primitivesAsString,
            prefersDecimal=prefersDecimal,
            allowComments=allowComments,
            allowUnquotedFieldNames=allowUnquotedFieldNames,
            allowSingleQuotes=allowSingleQuotes,
            allowNumericLeadingZero=allowNumericLeadingZero,
            allowBackslashEscapingAnyCharacter=allowBackslashEscapingAnyCharacter,
            mode=mode,
            columnNameOfCorruptRecord=columnNameOfCorruptRecord,
            dateFormat=dateFormat,
            timestampFormat=timestampFormat,
            multiLine=multiLine,
            allowUnquotedControlChars=allowUnquotedControlChars,
            lineSep=lineSep,
            locale=locale,
            dropFieldIfAllNull=dropFieldIfAllNull,
            encoding=encoding,
            pathGlobFilter=pathGlobFilter,
            recursiveFileLookup=recursiveFileLookup,
            allowNonNumericNumbers=allowNonNumericNumbers,
        )
        if isinstance(path, str):
            return self.load(path=path, format="json")
        else:
            raise PySparkTypeError(
                error_class="NOT_STR",
                message_parameters={"arg_name": "path", "arg_type": type(path).__name__},
            )

    json.__doc__ = PySparkDataStreamReader.json.__doc__

    def orc(
        self,
        path: str,
        mergeSchema: Optional[bool] = None,
        pathGlobFilter: Optional[Union[bool, str]] = None,
        recursiveFileLookup: Optional[Union[bool, str]] = None,
    ) -> "DataFrame":
        self._set_opts(
            mergeSchema=mergeSchema,
            pathGlobFilter=pathGlobFilter,
            recursiveFileLookup=recursiveFileLookup,
        )
        if isinstance(path, str):
            return self.load(path=path, format="orc")
        else:
            raise PySparkTypeError(
                error_class="NOT_STR",
                message_parameters={"arg_name": "path", "arg_type": type(path).__name__},
            )

    orc.__doc__ = PySparkDataStreamReader.orc.__doc__

    def parquet(
        self,
        path: str,
        mergeSchema: Optional[bool] = None,
        pathGlobFilter: Optional[Union[bool, str]] = None,
        recursiveFileLookup: Optional[Union[bool, str]] = None,
        datetimeRebaseMode: Optional[Union[bool, str]] = None,
        int96RebaseMode: Optional[Union[bool, str]] = None,
    ) -> "DataFrame":
        self._set_opts(
            mergeSchema=mergeSchema,
            pathGlobFilter=pathGlobFilter,
            recursiveFileLookup=recursiveFileLookup,
            datetimeRebaseMode=datetimeRebaseMode,
            int96RebaseMode=int96RebaseMode,
        )
        self._set_opts(
            mergeSchema=mergeSchema,
            pathGlobFilter=pathGlobFilter,
            recursiveFileLookup=recursiveFileLookup,
            datetimeRebaseMode=datetimeRebaseMode,
            int96RebaseMode=int96RebaseMode,
        )
        if isinstance(path, str):
            return self.load(path=path, format="parquet")
        else:
            raise PySparkTypeError(
                error_class="NOT_STR",
                message_parameters={"arg_name": "path", "arg_type": type(path).__name__},
            )

    parquet.__doc__ = PySparkDataStreamReader.parquet.__doc__

    def text(
        self,
        path: str,
        wholetext: bool = False,
        lineSep: Optional[str] = None,
        pathGlobFilter: Optional[Union[bool, str]] = None,
        recursiveFileLookup: Optional[Union[bool, str]] = None,
    ) -> "DataFrame":
        self._set_opts(
            wholetext=wholetext,
            lineSep=lineSep,
            pathGlobFilter=pathGlobFilter,
            recursiveFileLookup=recursiveFileLookup,
        )
        if isinstance(path, str):
            return self.load(path=path, format="text")
        else:
            raise PySparkTypeError(
                error_class="NOT_STR",
                message_parameters={"arg_name": "path", "arg_type": type(path).__name__},
            )

    text.__doc__ = PySparkDataStreamReader.text.__doc__

    def csv(
        self,
        path: str,
        schema: Optional[Union[StructType, str]] = None,
        sep: Optional[str] = None,
        encoding: Optional[str] = None,
        quote: Optional[str] = None,
        escape: Optional[str] = None,
        comment: Optional[str] = None,
        header: Optional[Union[bool, str]] = None,
        inferSchema: Optional[Union[bool, str]] = None,
        ignoreLeadingWhiteSpace: Optional[Union[bool, str]] = None,
        ignoreTrailingWhiteSpace: Optional[Union[bool, str]] = None,
        nullValue: Optional[str] = None,
        nanValue: Optional[str] = None,
        positiveInf: Optional[str] = None,
        negativeInf: Optional[str] = None,
        dateFormat: Optional[str] = None,
        timestampFormat: Optional[str] = None,
        maxColumns: Optional[Union[int, str]] = None,
        maxCharsPerColumn: Optional[Union[int, str]] = None,
        maxMalformedLogPerPartition: Optional[Union[int, str]] = None,
        mode: Optional[str] = None,
        columnNameOfCorruptRecord: Optional[str] = None,
        multiLine: Optional[Union[bool, str]] = None,
        charToEscapeQuoteEscaping: Optional[Union[bool, str]] = None,
        enforceSchema: Optional[Union[bool, str]] = None,
        emptyValue: Optional[str] = None,
        locale: Optional[str] = None,
        lineSep: Optional[str] = None,
        pathGlobFilter: Optional[Union[bool, str]] = None,
        recursiveFileLookup: Optional[Union[bool, str]] = None,
        unescapedQuoteHandling: Optional[str] = None,
    ) -> "DataFrame":
        self._set_opts(
            schema=schema,
            sep=sep,
            encoding=encoding,
            quote=quote,
            escape=escape,
            comment=comment,
            header=header,
            inferSchema=inferSchema,
            ignoreLeadingWhiteSpace=ignoreLeadingWhiteSpace,
            ignoreTrailingWhiteSpace=ignoreTrailingWhiteSpace,
            nullValue=nullValue,
            nanValue=nanValue,
            positiveInf=positiveInf,
            negativeInf=negativeInf,
            dateFormat=dateFormat,
            timestampFormat=timestampFormat,
            maxColumns=maxColumns,
            maxCharsPerColumn=maxCharsPerColumn,
            maxMalformedLogPerPartition=maxMalformedLogPerPartition,
            mode=mode,
            columnNameOfCorruptRecord=columnNameOfCorruptRecord,
            multiLine=multiLine,
            charToEscapeQuoteEscaping=charToEscapeQuoteEscaping,
            enforceSchema=enforceSchema,
            emptyValue=emptyValue,
            locale=locale,
            lineSep=lineSep,
            pathGlobFilter=pathGlobFilter,
            recursiveFileLookup=recursiveFileLookup,
            unescapedQuoteHandling=unescapedQuoteHandling,
        )
        if isinstance(path, str):
            return self.load(path=path, format="csv")
        else:
            raise PySparkTypeError(
                error_class="NOT_STR",
                message_parameters={"arg_name": "path", "arg_type": type(path).__name__},
            )

    csv.__doc__ = PySparkDataStreamReader.csv.__doc__

    def table(self, tableName: str) -> "DataFrame":
        return self._df(Read(tableName, self._options, is_streaming=True))

    table.__doc__ = PySparkDataStreamReader.table.__doc__


DataStreamReader.__doc__ = PySparkDataStreamReader.__doc__


class DataStreamWriter:
    def __init__(self, plan: "LogicalPlan", session: "SparkSession") -> None:
        self._session = session
        self._write_stream = WriteStreamOperation(plan)
        self._write_proto = self._write_stream.write_op

    def outputMode(self, outputMode: str) -> "DataStreamWriter":
        self._write_proto.output_mode = outputMode
        return self

    outputMode.__doc__ = PySparkDataStreamWriter.outputMode.__doc__

    def format(self, source: str) -> "DataStreamWriter":
        self._write_proto.format = source
        return self

    format.__doc__ = PySparkDataStreamWriter.format.__doc__

    def option(self, key: str, value: "OptionalPrimitiveType") -> "DataStreamWriter":
        self._write_proto.options[key] = cast(str, to_str(value))
        return self

    option.__doc__ = PySparkDataStreamWriter.option.__doc__

    def options(self, **options: "OptionalPrimitiveType") -> "DataStreamWriter":
        for k in options:
            self.option(k, options[k])
        return self

    options.__doc__ = PySparkDataStreamWriter.options.__doc__

    @overload
    def partitionBy(self, *cols: str) -> "DataStreamWriter":
        ...

    @overload
    def partitionBy(self, __cols: List[str]) -> "DataStreamWriter":
        ...

    def partitionBy(self, *cols: str) -> "DataStreamWriter":  # type: ignore[misc]
        if len(cols) == 1 and isinstance(cols[0], (list, tuple)):
            cols = cols[0]
        # Clear any existing columns (if any).
        while len(self._write_proto.partitioning_column_names) > 0:
            self._write_proto.partitioning_column_names.pop()
        self._write_proto.partitioning_column_names.extend(cast(List[str], cols))
        return self

    partitionBy.__doc__ = PySparkDataStreamWriter.partitionBy.__doc__

    def queryName(self, queryName: str) -> "DataStreamWriter":
        self._write_proto.query_name = queryName
        return self

    queryName.__doc__ = PySparkDataStreamWriter.queryName.__doc__

    @overload
    def trigger(self, *, processingTime: str) -> "DataStreamWriter":
        ...

    @overload
    def trigger(self, *, once: bool) -> "DataStreamWriter":
        ...

    @overload
    def trigger(self, *, continuous: str) -> "DataStreamWriter":
        ...

    @overload
    def trigger(self, *, availableNow: bool) -> "DataStreamWriter":
        ...

    def trigger(
        self,
        *,
        processingTime: Optional[str] = None,
        once: Optional[bool] = None,
        continuous: Optional[str] = None,
        availableNow: Optional[bool] = None,
    ) -> "DataStreamWriter":
        params = [processingTime, once, continuous, availableNow]

        if params.count(None) == 4:
            raise PySparkValueError(
                error_class="ONLY_ALLOW_SINGLE_TRIGGER",
                message_parameters={},
            )
        elif params.count(None) < 3:
            raise PySparkValueError(
                error_class="ONLY_ALLOW_SINGLE_TRIGGER",
                message_parameters={},
            )

        if processingTime is not None:
            if type(processingTime) != str or len(processingTime.strip()) == 0:
                raise PySparkValueError(
                    error_class="VALUE_NOT_NON_EMPTY_STR",
                    message_parameters={
                        "arg_name": "processingTime",
                        "arg_value": str(processingTime),
                    },
                )
            self._write_proto.processing_time_interval = processingTime.strip()

        elif once is not None:
            if once is not True:
                raise PySparkValueError(
                    error_class="VALUE_NOT_TRUE",
                    message_parameters={"arg_name": "once", "arg_value": str(once)},
                )
            self._write_proto.once = True

        elif continuous is not None:
            if type(continuous) != str or len(continuous.strip()) == 0:
                raise PySparkValueError(
                    error_class="VALUE_NOT_NON_EMPTY_STR",
                    message_parameters={"arg_name": "continuous", "arg_value": str(continuous)},
                )
            self._write_proto.continuous_checkpoint_interval = continuous.strip()

        else:
            if availableNow is not True:
                raise PySparkValueError(
                    error_class="VALUE_NOT_TRUE",
                    message_parameters={"arg_name": "availableNow", "arg_value": str(availableNow)},
                )
            self._write_proto.available_now = True

        return self

    trigger.__doc__ = PySparkDataStreamWriter.trigger.__doc__

    @overload
    def foreach(self, f: Callable[[Row], None]) -> "DataStreamWriter":
        ...

    @overload
    def foreach(self, f: "SupportsProcess") -> "DataStreamWriter":
        ...

    def foreach(self, f: Union[Callable[[Row], None], "SupportsProcess"]) -> "DataStreamWriter":
        from pyspark.serializers import CPickleSerializer, AutoBatchedSerializer

        func = PySparkDataStreamWriter._construct_foreach_function(f)
        serializer = AutoBatchedSerializer(CPickleSerializer())
        command = (func, None, serializer, serializer)
        # Python ForeachWriter isn't really a PythonUDF. But we reuse it for simplicity.
        self._write_proto.foreach_writer.python_function.command = CloudPickleSerializer().dumps(
            command
        )
        self._write_proto.foreach_writer.python_function.python_ver = "%d.%d" % sys.version_info[:2]
        return self

    foreach.__doc__ = PySparkDataStreamWriter.foreach.__doc__

    def foreachBatch(self, func: Callable[["DataFrame", int], None]) -> "DataStreamWriter":
<<<<<<< HEAD
        from pyspark.sql.connect.udf import UserDefinedFunction

        udf_obj = UserDefinedFunction(
            func,
            returnType=StringType(),
            evalType=PythonEvalType.SQL_BATCHED_UDF,
        )
        udf_proto = udf_obj._build_common_inline_user_defined_function().to_plan_udf(
            self._session.client
        )
        self._write_proto.for_each_batch.CopyFrom(udf_proto)

=======
        self._write_proto.foreach_batch.python_function.command = CloudPickleSerializer().dumps(
            func
        )
        self._write_proto.foreach_batch.python_function.python_ver = "%d.%d" % sys.version_info[:2]
>>>>>>> bdeae870
        return self

    foreachBatch.__doc__ = PySparkDataStreamWriter.foreachBatch.__doc__

    def _start_internal(
        self,
        path: Optional[str] = None,
        tableName: Optional[str] = None,
        format: Optional[str] = None,
        outputMode: Optional[str] = None,
        partitionBy: Optional[Union[str, List[str]]] = None,
        queryName: Optional[str] = None,
        **options: "OptionalPrimitiveType",
    ) -> StreamingQuery:
        self.options(**options)
        if outputMode is not None:
            self.outputMode(outputMode)
        if partitionBy is not None:
            self.partitionBy(partitionBy)
        if format is not None:
            self.format(format)
        if queryName is not None:
            self.queryName(queryName)
        if path:
            self._write_proto.path = path
        if tableName:
            self._write_proto.table_name = tableName

        cmd = self._write_stream.command(self._session.client)
        (_, properties) = self._session.client.execute_command(cmd)

        start_result = cast(
            pb2.WriteStreamOperationStartResult, properties["write_stream_operation_start_result"]
        )
        return StreamingQuery(
            session=self._session,
            queryId=start_result.query_id.id,
            runId=start_result.query_id.run_id,
            name=start_result.name,
        )

    def start(
        self,
        path: Optional[str] = None,
        format: Optional[str] = None,
        outputMode: Optional[str] = None,
        partitionBy: Optional[Union[str, List[str]]] = None,
        queryName: Optional[str] = None,
        **options: "OptionalPrimitiveType",
    ) -> StreamingQuery:
        return self._start_internal(
            path=path,
            tableName=None,
            format=format,
            outputMode=outputMode,
            partitionBy=partitionBy,
            queryName=queryName,
            **options,
        )

    start.__doc__ = PySparkDataStreamWriter.start.__doc__

    def toTable(
        self,
        tableName: str,
        format: Optional[str] = None,
        outputMode: Optional[str] = None,
        partitionBy: Optional[Union[str, List[str]]] = None,
        queryName: Optional[str] = None,
        **options: "OptionalPrimitiveType",
    ) -> StreamingQuery:
        return self._start_internal(
            path=None,
            tableName=tableName,
            format=format,
            outputMode=outputMode,
            partitionBy=partitionBy,
            queryName=queryName,
            **options,
        )

    toTable.__doc__ = PySparkDataStreamWriter.toTable.__doc__


def _test() -> None:
    import sys
    import doctest
    from pyspark.sql import SparkSession as PySparkSession
    import pyspark.sql.connect.streaming.readwriter

    globs = pyspark.sql.connect.readwriter.__dict__.copy()

    globs["spark"] = (
        PySparkSession.builder.appName("sql.connect.streaming.readwriter tests")
        .remote("local[4]")
        .getOrCreate()
    )

    (failure_count, test_count) = doctest.testmod(
        pyspark.sql.connect.streaming.readwriter,
        globs=globs,
        optionflags=doctest.ELLIPSIS
        | doctest.NORMALIZE_WHITESPACE
        | doctest.IGNORE_EXCEPTION_DETAIL,
    )

    globs["spark"].stop()

    if failure_count:
        sys.exit(-1)


if __name__ == "__main__":
    _test()<|MERGE_RESOLUTION|>--- conflicted
+++ resolved
@@ -14,17 +14,13 @@
 # See the License for the specific language governing permissions and
 # limitations under the License.
 #
-from pyspark.rdd import PythonEvalType
+
 from pyspark.sql.connect.utils import check_dependencies
 
 check_dependencies(__name__)
 
-<<<<<<< HEAD
-from typing import cast, overload, Callable, Dict, List, Optional, TYPE_CHECKING, Union, Any
-=======
 import sys
 from typing import cast, overload, Callable, Dict, List, Optional, TYPE_CHECKING, Union
->>>>>>> bdeae870
 
 from pyspark.serializers import CloudPickleSerializer
 from pyspark.sql.connect.plan import DataSource, LogicalPlan, Read, WriteStreamOperation
@@ -35,13 +31,8 @@
     DataStreamReader as PySparkDataStreamReader,
     DataStreamWriter as PySparkDataStreamWriter,
 )
-<<<<<<< HEAD
-from pyspark.sql.types import Row, StructType, StringType
-from pyspark.errors import PySparkTypeError, PySparkValueError, PySparkNotImplementedError
-=======
 from pyspark.sql.types import Row, StructType
 from pyspark.errors import PySparkTypeError, PySparkValueError
->>>>>>> bdeae870
 
 if TYPE_CHECKING:
     from pyspark.sql.connect.session import SparkSession
@@ -505,25 +496,10 @@
     foreach.__doc__ = PySparkDataStreamWriter.foreach.__doc__
 
     def foreachBatch(self, func: Callable[["DataFrame", int], None]) -> "DataStreamWriter":
-<<<<<<< HEAD
-        from pyspark.sql.connect.udf import UserDefinedFunction
-
-        udf_obj = UserDefinedFunction(
-            func,
-            returnType=StringType(),
-            evalType=PythonEvalType.SQL_BATCHED_UDF,
-        )
-        udf_proto = udf_obj._build_common_inline_user_defined_function().to_plan_udf(
-            self._session.client
-        )
-        self._write_proto.for_each_batch.CopyFrom(udf_proto)
-
-=======
         self._write_proto.foreach_batch.python_function.command = CloudPickleSerializer().dumps(
             func
         )
         self._write_proto.foreach_batch.python_function.python_ver = "%d.%d" % sys.version_info[:2]
->>>>>>> bdeae870
         return self
 
     foreachBatch.__doc__ = PySparkDataStreamWriter.foreachBatch.__doc__
