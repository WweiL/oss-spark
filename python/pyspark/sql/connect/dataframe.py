#
# Licensed to the Apache Software Foundation (ASF) under one or more
# contributor license agreements.  See the NOTICE file distributed with
# this work for additional information regarding copyright ownership.
# The ASF licenses this file to You under the Apache License, Version 2.0
# (the "License"); you may not use this file except in compliance with
# the License.  You may obtain a copy of the License at
#
#    http://www.apache.org/licenses/LICENSE-2.0
#
# Unless required by applicable law or agreed to in writing, software
# distributed under the License is distributed on an "AS IS" BASIS,
# WITHOUT WARRANTIES OR CONDITIONS OF ANY KIND, either express or implied.
# See the License for the specific language governing permissions and
# limitations under the License.
#
from pyspark.sql.connect.utils import check_dependencies

check_dependencies(__name__)

from typing import (
    Any,
    Dict,
    Iterator,
    List,
    Optional,
    Tuple,
    Union,
    Sequence,
    TYPE_CHECKING,
    overload,
    Callable,
    cast,
    Type,
)

import sys
import random
import pandas
import pyarrow as pa
import json
import warnings
from collections.abc import Iterable

from pyspark import _NoValue
from pyspark._globals import _NoValueType
from pyspark.sql.observation import Observation
from pyspark.sql.types import Row, StructType
from pyspark.sql.dataframe import (
    DataFrame as PySparkDataFrame,
    DataFrameNaFunctions as PySparkDataFrameNaFunctions,
    DataFrameStatFunctions as PySparkDataFrameStatFunctions,
)

from pyspark.errors import PySparkTypeError, PySparkAttributeError
from pyspark.errors.exceptions.connect import SparkConnectException
from pyspark.rdd import PythonEvalType
from pyspark.storagelevel import StorageLevel
import pyspark.sql.connect.plan as plan
from pyspark.sql.connect.group import GroupedData
from pyspark.sql.connect.readwriter import DataFrameWriter, DataFrameWriterV2
from pyspark.sql.connect.streaming.readwriter import DataStreamWriter
from pyspark.sql.connect.column import Column
from pyspark.sql.connect.expressions import UnresolvedRegex
from pyspark.sql.connect.functions import (
    _to_col_with_plan_id,
    _to_col,
    _invoke_function,
    col,
    lit,
    expr as sql_expression,
)
from pyspark.sql.connect.types import from_arrow_schema


if TYPE_CHECKING:
    from pyspark.sql.connect._typing import (
        ColumnOrName,
        LiteralType,
        PrimitiveType,
        OptionalPrimitiveType,
        PandasMapIterFunction,
        ArrowMapIterFunction,
    )
    from pyspark.sql.connect.session import SparkSession


class DataFrame:
    def __init__(
        self,
        session: "SparkSession",
        schema: Optional[StructType] = None,
    ):
        """Creates a new data frame"""
        self._schema = schema
        self._plan: Optional[plan.LogicalPlan] = None
        self._session: "SparkSession" = session

    def __repr__(self) -> str:
        return "DataFrame[%s]" % (", ".join("%s: %s" % c for c in self.dtypes))

    @property
    def write(self) -> "DataFrameWriter":
        assert self._plan is not None
        return DataFrameWriter(self._plan, self._session)

    write.__doc__ = PySparkDataFrame.write.__doc__

    def isEmpty(self) -> bool:
        return len(self.take(1)) == 0

    isEmpty.__doc__ = PySparkDataFrame.isEmpty.__doc__

    def select(self, *cols: "ColumnOrName") -> "DataFrame":
        if len(cols) == 1 and isinstance(cols[0], list):
            cols = cols[0]

        return DataFrame.withPlan(plan.Project(self._plan, *cols), session=self._session)

    select.__doc__ = PySparkDataFrame.select.__doc__

    def selectExpr(self, *expr: Union[str, List[str]]) -> "DataFrame":
        sql_expr = []
        if len(expr) == 1 and isinstance(expr[0], list):
            expr = expr[0]  # type: ignore[assignment]
        for element in expr:
            if isinstance(element, str):
                sql_expr.append(sql_expression(element))
            else:
                sql_expr.extend([sql_expression(e) for e in element])

        return DataFrame.withPlan(plan.Project(self._plan, *sql_expr), session=self._session)

    selectExpr.__doc__ = PySparkDataFrame.selectExpr.__doc__

    def agg(self, *exprs: Union[Column, Dict[str, str]]) -> "DataFrame":
        if not exprs:
            raise ValueError("Argument 'exprs' must not be empty")

        if len(exprs) == 1 and isinstance(exprs[0], dict):
            measures = [_invoke_function(f, col(e)) for e, f in exprs[0].items()]
            return self.groupBy().agg(*measures)
        else:
            # other expressions
            assert all(isinstance(c, Column) for c in exprs), "all exprs should be Expression"
            exprs = cast(Tuple[Column, ...], exprs)
            return self.groupBy().agg(*exprs)

    agg.__doc__ = PySparkDataFrame.agg.__doc__

    def alias(self, alias: str) -> "DataFrame":
        return DataFrame.withPlan(plan.SubqueryAlias(self._plan, alias), session=self._session)

    alias.__doc__ = PySparkDataFrame.alias.__doc__

    def colRegex(self, colName: str) -> Column:
        if not isinstance(colName, str):
            raise PySparkTypeError(
                error_class="NOT_STR",
                message_parameters={"arg_name": "colName", "arg_type": type(colName).__name__},
            )
        if self._plan is not None:
            return Column(UnresolvedRegex(colName, self._plan._plan_id))
        else:
            return Column(UnresolvedRegex(colName))

    colRegex.__doc__ = PySparkDataFrame.colRegex.__doc__

    @property
    def dtypes(self) -> List[Tuple[str, str]]:
        return [(str(f.name), f.dataType.simpleString()) for f in self.schema.fields]

    dtypes.__doc__ = PySparkDataFrame.dtypes.__doc__

    @property
    def columns(self) -> List[str]:
        if self._plan is None:
            return []

        return self.schema.names

    columns.__doc__ = PySparkDataFrame.columns.__doc__

    @property
    def sparkSession(self) -> "SparkSession":
        return self._session

    sparkSession.__doc__ = PySparkDataFrame.sparkSession.__doc__

    def count(self) -> int:
        pdd = self.agg(_invoke_function("count", lit(1))).toPandas()
        return pdd.iloc[0, 0]

    count.__doc__ = PySparkDataFrame.count.__doc__

    def crossJoin(self, other: "DataFrame") -> "DataFrame":
        if self._plan is None:
            raise Exception("Cannot cartesian join when self._plan is empty.")
        if other._plan is None:
            raise Exception("Cannot cartesian join when other._plan is empty.")

        return DataFrame.withPlan(
            plan.Join(left=self._plan, right=other._plan, on=None, how="cross"),
            session=self._session,
        )

    crossJoin.__doc__ = PySparkDataFrame.crossJoin.__doc__

    def coalesce(self, numPartitions: int) -> "DataFrame":
        if not numPartitions > 0:
            raise ValueError("numPartitions must be positive.")
        return DataFrame.withPlan(
            plan.Repartition(self._plan, num_partitions=numPartitions, shuffle=False),
            self._session,
        )

    coalesce.__doc__ = PySparkDataFrame.coalesce.__doc__

    @overload
    def repartition(self, numPartitions: int, *cols: "ColumnOrName") -> "DataFrame":
        ...

    @overload
    def repartition(self, *cols: "ColumnOrName") -> "DataFrame":
        ...

    def repartition(  # type: ignore[misc]
        self, numPartitions: Union[int, "ColumnOrName"], *cols: "ColumnOrName"
    ) -> "DataFrame":
        if isinstance(numPartitions, int):
            if not numPartitions > 0:
                raise ValueError("numPartitions must be positive.")
            if len(cols) == 0:
                return DataFrame.withPlan(
                    plan.Repartition(self._plan, num_partitions=numPartitions, shuffle=True),
                    self._session,
                )
            else:
                return DataFrame.withPlan(
                    plan.RepartitionByExpression(self._plan, numPartitions, list(cols)),
                    self.sparkSession,
                )
        elif isinstance(numPartitions, (str, Column)):
            cols = (numPartitions,) + cols
            return DataFrame.withPlan(
                plan.RepartitionByExpression(self._plan, None, list(cols)),
                self.sparkSession,
            )
        else:
            raise PySparkTypeError(
                error_class="NOT_COLUMN_OR_STR",
                message_parameters={
                    "arg_name": "numPartitions",
                    "arg_type": type(numPartitions).__name__,
                },
            )

    repartition.__doc__ = PySparkDataFrame.repartition.__doc__

    @overload
    def repartitionByRange(self, numPartitions: int, *cols: "ColumnOrName") -> "DataFrame":
        ...

    @overload
    def repartitionByRange(self, *cols: "ColumnOrName") -> "DataFrame":
        ...

    def repartitionByRange(  # type: ignore[misc]
        self, numPartitions: Union[int, "ColumnOrName"], *cols: "ColumnOrName"
    ) -> "DataFrame":
        def _convert_col(col: "ColumnOrName") -> "ColumnOrName":
            from pyspark.sql.connect.expressions import SortOrder, ColumnReference

            if isinstance(col, Column):
                if isinstance(col._expr, SortOrder):
                    return col
                else:
                    return Column(SortOrder(col._expr))
            else:
                return Column(SortOrder(ColumnReference(col)))

        if isinstance(numPartitions, int):
            if not numPartitions > 0:
                raise ValueError("numPartitions must be positive.")
            if len(cols) == 0:
                raise ValueError("At least one partition-by expression must be specified.")
            else:
                sort = []
                sort.extend([_convert_col(c) for c in cols])
                return DataFrame.withPlan(
                    plan.RepartitionByExpression(self._plan, numPartitions, sort),
                    self.sparkSession,
                )
        elif isinstance(numPartitions, (str, Column)):
            cols = (numPartitions,) + cols
            sort = []
            sort.extend([_convert_col(c) for c in cols])
            return DataFrame.withPlan(
                plan.RepartitionByExpression(self._plan, None, sort),
                self.sparkSession,
            )
        else:
            raise PySparkTypeError(
                error_class="NOT_COLUMN_OR_INT_OR_STR",
                message_parameters={
                    "arg_name": "numPartitions",
                    "arg_type": type(numPartitions).__name__,
                },
            )

    repartitionByRange.__doc__ = PySparkDataFrame.repartitionByRange.__doc__

    def dropDuplicates(self, subset: Optional[List[str]] = None) -> "DataFrame":
        if subset is not None and not isinstance(subset, (list, tuple)):
            raise PySparkTypeError(
                error_class="NOT_LIST_OR_TUPLE",
                message_parameters={"arg_name": "subset", "arg_type": type(subset).__name__},
            )

        if subset is None:
            return DataFrame.withPlan(
                plan.Deduplicate(child=self._plan, all_columns_as_keys=True), session=self._session
            )
        else:
            return DataFrame.withPlan(
                plan.Deduplicate(child=self._plan, column_names=subset), session=self._session
            )

    dropDuplicates.__doc__ = PySparkDataFrame.dropDuplicates.__doc__

    drop_duplicates = dropDuplicates

    def distinct(self) -> "DataFrame":
        return DataFrame.withPlan(
            plan.Deduplicate(child=self._plan, all_columns_as_keys=True), session=self._session
        )

    distinct.__doc__ = PySparkDataFrame.distinct.__doc__

    def drop(self, *cols: "ColumnOrName") -> "DataFrame":
        _cols = list(cols)
        if any(not isinstance(c, (str, Column)) for c in _cols):
            raise PySparkTypeError(
                error_class="NOT_COLUMN_OR_STR",
                message_parameters={"arg_name": "cols", "arg_type": type(cols).__name__},
            )
        if len(_cols) == 0:
            raise ValueError("'cols' must be non-empty")

        return DataFrame.withPlan(
            plan.Drop(
                child=self._plan,
                columns=_cols,
            ),
            session=self._session,
        )

    drop.__doc__ = PySparkDataFrame.drop.__doc__

    def filter(self, condition: Union[Column, str]) -> "DataFrame":
        if isinstance(condition, str):
            expr = sql_expression(condition)
        else:
            expr = condition
        return DataFrame.withPlan(plan.Filter(child=self._plan, filter=expr), session=self._session)

    filter.__doc__ = PySparkDataFrame.filter.__doc__

    def first(self) -> Optional[Row]:
        return self.head()

    first.__doc__ = PySparkDataFrame.first.__doc__

    def groupBy(self, *cols: "ColumnOrName") -> GroupedData:
        if len(cols) == 1 and isinstance(cols[0], list):
            cols = cols[0]

        _cols: List[Column] = []
        for c in cols:
            if isinstance(c, Column):
                _cols.append(c)
            elif isinstance(c, str):
                _cols.append(self[c])
            else:
                raise PySparkTypeError(
                    error_class="NOT_COLUMN_OR_STR",
                    message_parameters={"arg_name": "groupBy", "arg_type": type(c).__name__},
                )

        return GroupedData(df=self, group_type="groupby", grouping_cols=_cols)

    groupBy.__doc__ = PySparkDataFrame.groupBy.__doc__

    groupby = groupBy

    def rollup(self, *cols: "ColumnOrName") -> "GroupedData":
        _cols: List[Column] = []
        for c in cols:
            if isinstance(c, Column):
                _cols.append(c)
            elif isinstance(c, str):
                _cols.append(self[c])
            else:
                raise PySparkTypeError(
                    error_class="NOT_COLUMN_OR_STR",
                    message_parameters={"arg_name": "rollup", "arg_type": type(c).__name__},
                )

        return GroupedData(df=self, group_type="rollup", grouping_cols=_cols)

    rollup.__doc__ = PySparkDataFrame.rollup.__doc__

    def cube(self, *cols: "ColumnOrName") -> "GroupedData":
        _cols: List[Column] = []
        for c in cols:
            if isinstance(c, Column):
                _cols.append(c)
            elif isinstance(c, str):
                _cols.append(self[c])
            else:
                raise PySparkTypeError(
                    error_class="NOT_COLUMN_OR_STR",
                    message_parameters={"arg_name": "cube", "arg_type": type(c).__name__},
                )

        return GroupedData(df=self, group_type="cube", grouping_cols=_cols)

    cube.__doc__ = PySparkDataFrame.cube.__doc__

    @overload
    def head(self) -> Optional[Row]:
        ...

    @overload
    def head(self, n: int) -> List[Row]:
        ...

    def head(self, n: Optional[int] = None) -> Union[Optional[Row], List[Row]]:
        if n is None:
            rs = self.head(1)
            return rs[0] if rs else None
        return self.take(n)

    head.__doc__ = PySparkDataFrame.head.__doc__

    def take(self, num: int) -> List[Row]:
        return self.limit(num).collect()

    take.__doc__ = PySparkDataFrame.take.__doc__

    # TODO: extend `on` to also be type List[Column].
    def join(
        self,
        other: "DataFrame",
        on: Optional[Union[str, List[str], Column, List[Column]]] = None,
        how: Optional[str] = None,
    ) -> "DataFrame":
        if self._plan is None:
            raise Exception("Cannot join when self._plan is empty.")
        if other._plan is None:
            raise Exception("Cannot join when other._plan is empty.")
        if how is not None and isinstance(how, str):
            how = how.lower().replace("_", "")

        return DataFrame.withPlan(
            plan.Join(left=self._plan, right=other._plan, on=on, how=how),
            session=self._session,
        )

    join.__doc__ = PySparkDataFrame.join.__doc__

    def limit(self, n: int) -> "DataFrame":
        return DataFrame.withPlan(plan.Limit(child=self._plan, limit=n), session=self._session)

    limit.__doc__ = PySparkDataFrame.limit.__doc__

    def tail(self, num: int) -> List[Row]:
        return DataFrame.withPlan(
            plan.Tail(child=self._plan, limit=num), session=self._session
        ).collect()

    tail.__doc__ = PySparkDataFrame.tail.__doc__

    def _sort_cols(
        self, cols: Sequence[Union[str, Column, List[Union[str, Column]]]], kwargs: Dict[str, Any]
    ) -> List[Column]:
        """Return a JVM Seq of Columns that describes the sort order"""
        if cols is None:
            raise ValueError("should sort by at least one column")

        _cols: List[Column] = []
        if len(cols) == 1 and isinstance(cols[0], list):
            _cols = [_to_col(c) for c in cols[0]]
        else:
            _cols = [_to_col(cast("ColumnOrName", c)) for c in cols]

        ascending = kwargs.get("ascending", True)
        if isinstance(ascending, (bool, int)):
            if not ascending:
                _cols = [c.desc() for c in _cols]
        elif isinstance(ascending, list):
            _cols = [c if asc else c.desc() for asc, c in zip(ascending, _cols)]
        else:
            raise PySparkTypeError(
                error_class="NOT_BOOL_OR_LIST",
                message_parameters={"arg_name": "ascending", "arg_type": type(ascending).__name__},
            )

        return _cols

    def sort(
        self, *cols: Union[str, Column, List[Union[str, Column]]], **kwargs: Any
    ) -> "DataFrame":
        return DataFrame.withPlan(
            plan.Sort(
                self._plan,
                columns=self._sort_cols(cols, kwargs),
                is_global=True,
            ),
            session=self._session,
        )

    sort.__doc__ = PySparkDataFrame.sort.__doc__

    orderBy = sort

    def sortWithinPartitions(
        self, *cols: Union[str, Column, List[Union[str, Column]]], **kwargs: Any
    ) -> "DataFrame":
        return DataFrame.withPlan(
            plan.Sort(
                self._plan,
                columns=self._sort_cols(cols, kwargs),
                is_global=False,
            ),
            session=self._session,
        )

    sortWithinPartitions.__doc__ = PySparkDataFrame.sortWithinPartitions.__doc__

    def sample(
        self,
        withReplacement: Optional[Union[float, bool]] = None,
        fraction: Optional[Union[int, float]] = None,
        seed: Optional[int] = None,
    ) -> "DataFrame":

        # For the cases below:
        #   sample(True, 0.5 [, seed])
        #   sample(True, fraction=0.5 [, seed])
        #   sample(withReplacement=False, fraction=0.5 [, seed])
        is_withReplacement_set = type(withReplacement) == bool and isinstance(fraction, float)

        # For the case below:
        #   sample(faction=0.5 [, seed])
        is_withReplacement_omitted_kwargs = withReplacement is None and isinstance(fraction, float)

        # For the case below:
        #   sample(0.5 [, seed])
        is_withReplacement_omitted_args = isinstance(withReplacement, float)

        if not (
            is_withReplacement_set
            or is_withReplacement_omitted_kwargs
            or is_withReplacement_omitted_args
        ):
            argtypes = [type(arg).__name__ for arg in [withReplacement, fraction, seed]]
            raise PySparkTypeError(
                error_class="NOT_BOOL_OR_FLOAT_OR_INT",
                message_parameters={
                    "arg_name": "withReplacement (optional), "
                    + "fraction (required) and seed (optional)",
                    "arg_type": ", ".join(argtypes),
                },
            )

        if is_withReplacement_omitted_args:
            if fraction is not None:
                seed = cast(int, fraction)
            fraction = withReplacement
            withReplacement = None

        if withReplacement is None:
            withReplacement = False

        seed = int(seed) if seed is not None else None

        return DataFrame.withPlan(
            plan.Sample(
                child=self._plan,
                lower_bound=0.0,
                upper_bound=fraction,  # type: ignore[arg-type]
                with_replacement=withReplacement,  # type: ignore[arg-type]
                seed=seed,
            ),
            session=self._session,
        )

    sample.__doc__ = PySparkDataFrame.sample.__doc__

    def withColumnRenamed(self, existing: str, new: str) -> "DataFrame":
        return self.withColumnsRenamed({existing: new})

    withColumnRenamed.__doc__ = PySparkDataFrame.withColumnRenamed.__doc__

    def withColumnsRenamed(self, colsMap: Dict[str, str]) -> "DataFrame":
        if not isinstance(colsMap, dict):
            raise PySparkTypeError(
                error_class="NOT_DICT",
                message_parameters={"arg_name": "colsMap", "arg_type": type(colsMap).__name__},
            )

        return DataFrame.withPlan(plan.WithColumnsRenamed(self._plan, colsMap), self._session)

    withColumnsRenamed.__doc__ = PySparkDataFrame.withColumnsRenamed.__doc__

    def _show_string(
        self, n: int = 20, truncate: Union[bool, int] = True, vertical: bool = False
    ) -> str:
        if not isinstance(n, int) or isinstance(n, bool):
            raise PySparkTypeError(
                error_class="NOT_INT",
                message_parameters={"arg_name": "n", "arg_type": type(n).__name__},
            )
        if not isinstance(vertical, bool):
            raise PySparkTypeError(
                error_class="NOT_BOOL",
                message_parameters={"arg_name": "vertical", "arg_type": type(vertical).__name__},
            )

        _truncate: int = -1
        if isinstance(truncate, bool) and truncate:
            _truncate = 20
        else:
            try:
                _truncate = int(truncate)
            except ValueError:
                raise PySparkTypeError(
                    error_class="NOT_BOOL",
                    message_parameters={
                        "arg_name": "truncate",
                        "arg_type": type(truncate).__name__,
                    },
                )

        pdf = DataFrame.withPlan(
            plan.ShowString(child=self._plan, num_rows=n, truncate=_truncate, vertical=vertical),
            session=self._session,
        ).toPandas()
        assert pdf is not None
        return pdf["show_string"][0]

    def withColumns(self, colsMap: Dict[str, Column]) -> "DataFrame":
        if not isinstance(colsMap, dict):
            raise PySparkTypeError(
                error_class="NOT_DICT",
                message_parameters={"arg_name": "colsMap", "arg_type": type(colsMap).__name__},
            )

        names: List[str] = []
        columns: List[Column] = []
        for columnName, column in colsMap.items():
            names.append(columnName)
            columns.append(column)

        return DataFrame.withPlan(
            plan.WithColumns(
                self._plan,
                columnNames=names,
                columns=columns,
            ),
            session=self._session,
        )

    withColumns.__doc__ = PySparkDataFrame.withColumns.__doc__

    def withColumn(self, colName: str, col: Column) -> "DataFrame":
        if not isinstance(col, Column):
            raise PySparkTypeError(
                error_class="NOT_COLUMN",
                message_parameters={"arg_name": "col", "arg_type": type(col).__name__},
            )
        return DataFrame.withPlan(
            plan.WithColumns(
                self._plan,
                columnNames=[colName],
                columns=[col],
            ),
            session=self._session,
        )

    withColumn.__doc__ = PySparkDataFrame.withColumn.__doc__

    def withMetadata(self, columnName: str, metadata: Dict[str, Any]) -> "DataFrame":
        if not isinstance(metadata, dict):
            raise PySparkTypeError(
                error_class="NOT_DICT",
                message_parameters={"arg_name": "metadata", "arg_type": type(metadata).__name__},
            )

        return DataFrame.withPlan(
            plan.WithColumns(
                self._plan,
                columnNames=[columnName],
                columns=[self[columnName]],
                metadata=[json.dumps(metadata)],
            ),
            session=self._session,
        )

    withMetadata.__doc__ = PySparkDataFrame.withMetadata.__doc__

    def unpivot(
        self,
        ids: Union["ColumnOrName", List["ColumnOrName"], Tuple["ColumnOrName", ...]],
        values: Optional[Union["ColumnOrName", List["ColumnOrName"], Tuple["ColumnOrName", ...]]],
        variableColumnName: str,
        valueColumnName: str,
    ) -> "DataFrame":
        assert ids is not None, "ids must not be None"

        def to_jcols(
            cols: Optional[Union["ColumnOrName", List["ColumnOrName"], Tuple["ColumnOrName", ...]]]
        ) -> List["ColumnOrName"]:
            if cols is None:
                lst = []
            elif isinstance(cols, tuple):
                lst = list(cols)
            elif isinstance(cols, list):
                lst = cols
            else:
                lst = [cols]
            return lst

        return DataFrame.withPlan(
            plan.Unpivot(
                self._plan,
                to_jcols(ids),
                to_jcols(values) if values is not None else None,
                variableColumnName,
                valueColumnName,
            ),
            self._session,
        )

    unpivot.__doc__ = PySparkDataFrame.unpivot.__doc__

    melt = unpivot

    def withWatermark(self, eventTime: str, delayThreshold: str) -> "DataFrame":
<<<<<<< HEAD
        # TODO: reuse error handling code sql.DataFrame.
=======
        # TODO: reuse error handling code in sql.DataFrame.withWatermark()
>>>>>>> 56043c24
        if not eventTime or type(eventTime) is not str:
            raise PySparkTypeError(
                error_class="NOT_STR",
                message_parameters={"arg_name": "eventTime", "arg_type": type(eventTime).__name__},
            )
        if not delayThreshold or type(delayThreshold) is not str:
            raise PySparkTypeError(
                error_class="NOT_STR",
                message_parameters={
                    "arg_name": "delayThreshold",
                    "arg_type": type(delayThreshold).__name__,
                },
            )

        return DataFrame.withPlan(
            plan.WithWatermark(
                self._plan,
                event_time=eventTime,
                delay_threshold=delayThreshold,
            ),
            session=self._session,
        )

    withWatermark.__doc__ = PySparkDataFrame.withWatermark.__doc__

    def hint(
        self, name: str, *parameters: Union["PrimitiveType", List["PrimitiveType"]]
    ) -> "DataFrame":
        if len(parameters) == 1 and isinstance(parameters[0], list):
            parameters = parameters[0]  # type: ignore[assignment]

        if not isinstance(name, str):
            raise PySparkTypeError(
                error_class="NOT_STR",
                message_parameters={"arg_name": "name", "arg_type": type(name).__name__},
            )

        allowed_types = (str, list, float, int)
        for p in parameters:
            if not isinstance(p, allowed_types):
                raise PySparkTypeError(
                    error_class="INVALID_ITEM_FOR_CONTAINER",
                    message_parameters={
                        "arg_name": "parameters",
                        "allowed_types": ", ".join([t.__name__ for t in allowed_types]),
                        "item_type": type(p).__name__,
                    },
                )

        return DataFrame.withPlan(
            plan.Hint(self._plan, name, list(parameters)),
            session=self._session,
        )

    hint.__doc__ = PySparkDataFrame.hint.__doc__

    def randomSplit(
        self,
        weights: List[float],
        seed: Optional[int] = None,
    ) -> List["DataFrame"]:
        for w in weights:
            if w < 0.0:
                raise ValueError("Weights must be positive. Found weight value: %s" % w)
        seed = seed if seed is not None else random.randint(0, sys.maxsize)
        total = sum(weights)
        if total <= 0:
            raise ValueError("Sum of weights must be positive, but got: %s" % w)
        proportions = list(map(lambda x: x / total, weights))
        normalizedCumWeights = [0.0]
        for v in proportions:
            normalizedCumWeights.append(normalizedCumWeights[-1] + v)
        j = 1
        length = len(normalizedCumWeights)
        splits = []
        while j < length:
            lowerBound = normalizedCumWeights[j - 1]
            upperBound = normalizedCumWeights[j]
            samplePlan = DataFrame.withPlan(
                plan.Sample(
                    child=self._plan,
                    lower_bound=lowerBound,
                    upper_bound=upperBound,
                    with_replacement=False,
                    seed=int(seed),
                    deterministic_order=True,
                ),
                session=self._session,
            )
            splits.append(samplePlan)
            j += 1

        return splits

    randomSplit.__doc__ = PySparkDataFrame.randomSplit.__doc__

    def observe(
        self,
        observation: Union["Observation", str],
        *exprs: Column,
    ) -> "DataFrame":
        if len(exprs) == 0:
            raise ValueError("'exprs' should not be empty")
        if not all(isinstance(c, Column) for c in exprs):
            raise ValueError("all 'exprs' should be Column")

        if isinstance(observation, Observation):
            return DataFrame.withPlan(
                plan.CollectMetrics(self._plan, str(observation._name), list(exprs)),
                self._session,
            )
        elif isinstance(observation, str):
            return DataFrame.withPlan(
                plan.CollectMetrics(self._plan, observation, list(exprs)),
                self._session,
            )
        else:
            raise ValueError("'observation' should be either `Observation` or `str`.")

    observe.__doc__ = PySparkDataFrame.observe.__doc__

    def show(self, n: int = 20, truncate: Union[bool, int] = True, vertical: bool = False) -> None:
        print(self._show_string(n, truncate, vertical))

    show.__doc__ = PySparkDataFrame.show.__doc__

    def union(self, other: "DataFrame") -> "DataFrame":
        return self.unionAll(other)

    union.__doc__ = PySparkDataFrame.union.__doc__

    def unionAll(self, other: "DataFrame") -> "DataFrame":
        if other._plan is None:
            raise ValueError("Argument to Union does not contain a valid plan.")
        return DataFrame.withPlan(
            plan.SetOperation(self._plan, other._plan, "union", is_all=True), session=self._session
        )

    unionAll.__doc__ = PySparkDataFrame.unionAll.__doc__

    def unionByName(self, other: "DataFrame", allowMissingColumns: bool = False) -> "DataFrame":
        if other._plan is None:
            raise ValueError("Argument to UnionByName does not contain a valid plan.")
        return DataFrame.withPlan(
            plan.SetOperation(
                self._plan,
                other._plan,
                "union",
                by_name=True,
                allow_missing_columns=allowMissingColumns,
            ),
            session=self._session,
        )

    unionByName.__doc__ = PySparkDataFrame.unionByName.__doc__

    def subtract(self, other: "DataFrame") -> "DataFrame":
        return DataFrame.withPlan(
            plan.SetOperation(self._plan, other._plan, "except", is_all=False),
            session=self._session,
        )

    subtract.__doc__ = PySparkDataFrame.subtract.__doc__

    def exceptAll(self, other: "DataFrame") -> "DataFrame":
        return DataFrame.withPlan(
            plan.SetOperation(self._plan, other._plan, "except", is_all=True), session=self._session
        )

    exceptAll.__doc__ = PySparkDataFrame.exceptAll.__doc__

    def intersect(self, other: "DataFrame") -> "DataFrame":
        return DataFrame.withPlan(
            plan.SetOperation(self._plan, other._plan, "intersect", is_all=False),
            session=self._session,
        )

    intersect.__doc__ = PySparkDataFrame.intersect.__doc__

    def intersectAll(self, other: "DataFrame") -> "DataFrame":
        return DataFrame.withPlan(
            plan.SetOperation(self._plan, other._plan, "intersect", is_all=True),
            session=self._session,
        )

    intersectAll.__doc__ = PySparkDataFrame.intersectAll.__doc__

    def where(self, condition: Union[Column, str]) -> "DataFrame":
        if not isinstance(condition, (str, Column)):
            raise PySparkTypeError(
                error_class="NOT_COLUMN_OR_STR",
                message_parameters={"arg_name": "condition", "arg_type": type(condition).__name__},
            )
        return self.filter(condition)

    where.__doc__ = PySparkDataFrame.where.__doc__

    @property
    def na(self) -> "DataFrameNaFunctions":
        return DataFrameNaFunctions(self)

    na.__doc__ = PySparkDataFrame.na.__doc__

    def fillna(
        self,
        value: Union["LiteralType", Dict[str, "LiteralType"]],
        subset: Optional[Union[str, Tuple[str, ...], List[str]]] = None,
    ) -> "DataFrame":
        if not isinstance(value, (float, int, str, bool, dict)):
            raise PySparkTypeError(
                error_class="NOT_BOOL_OR_DICT_OR_FLOAT_OR_INT_OR_STR",
                message_parameters={"arg_name": "value", "arg_type": type(value).__name__},
            )
        if isinstance(value, dict):
            if len(value) == 0:
                raise ValueError("value dict can not be empty")
            for c, v in value.items():
                if not isinstance(c, str):
                    raise PySparkTypeError(
                        error_class="NOT_STR",
                        message_parameters={
                            "arg_name": "key type of dict",
                            "arg_type": type(c).__name__,
                        },
                    )
                if not isinstance(v, (bool, int, float, str)):
                    raise PySparkTypeError(
                        error_class="NOT_BOOL_OR_FLOAT_OR_INT_OR_STR",
                        message_parameters={
                            "arg_name": "value type of dict",
                            "arg_type": type(v).__name__,
                        },
                    )

        _cols: List[str] = []
        if subset is not None:
            if isinstance(subset, str):
                _cols = [subset]
            elif isinstance(subset, (tuple, list)):
                for c in subset:
                    if not isinstance(c, str):
                        raise PySparkTypeError(
                            error_class="NOT_LIST_OR_STR_OR_TUPLE",
                            message_parameters={"arg_name": "cols", "arg_type": type(c).__name__},
                        )
                _cols = list(subset)
            else:
                raise PySparkTypeError(
                    error_class="NOT_LIST_OR_TUPLE",
                    message_parameters={"arg_name": "subset", "arg_type": type(subset).__name__},
                )

        if isinstance(value, dict):
            _cols = list(value.keys())
            _values = [value[c] for c in _cols]
        else:
            _values = [value]

        return DataFrame.withPlan(
            plan.NAFill(child=self._plan, cols=_cols, values=_values),
            session=self._session,
        )

    fillna.__doc__ = PySparkDataFrame.fillna.__doc__

    def dropna(
        self,
        how: str = "any",
        thresh: Optional[int] = None,
        subset: Optional[Union[str, Tuple[str, ...], List[str]]] = None,
    ) -> "DataFrame":
        min_non_nulls: Optional[int] = None

        if how is not None:
            if not isinstance(how, str):
                raise PySparkTypeError(
                    error_class="NOT_STR",
                    message_parameters={"arg_name": "how", "arg_type": type(how).__name__},
                )
            if how == "all":
                min_non_nulls = 1
            elif how == "any":
                min_non_nulls = None
            else:
                raise ValueError("how ('" + how + "') should be 'any' or 'all'")

        if thresh is not None:
            if not isinstance(thresh, int):
                raise PySparkTypeError(
                    error_class="NOT_INT",
                    message_parameters={"arg_name": "thresh", "arg_type": type(thresh).__name__},
                )

            # 'thresh' overwrites 'how'
            min_non_nulls = thresh

        _cols: List[str] = []
        if subset is not None:
            if isinstance(subset, str):
                _cols = [subset]
            elif isinstance(subset, (tuple, list)):
                for c in subset:
                    if not isinstance(c, str):
                        raise PySparkTypeError(
                            error_class="NOT_LIST_OR_STR_OR_TUPLE",
                            message_parameters={"arg_name": "cols", "arg_type": type(c).__name__},
                        )
                _cols = list(subset)
            else:
                raise PySparkTypeError(
                    error_class="NOT_LIST_OR_STR_OR_TUPLE",
                    message_parameters={"arg_name": "subset", "arg_type": type(subset).__name__},
                )

        return DataFrame.withPlan(
            plan.NADrop(child=self._plan, cols=_cols, min_non_nulls=min_non_nulls),
            session=self._session,
        )

    dropna.__doc__ = PySparkDataFrame.dropna.__doc__

    def replace(
        self,
        to_replace: Union[
            "LiteralType", List["LiteralType"], Dict["LiteralType", "OptionalPrimitiveType"]
        ],
        value: Optional[
            Union["OptionalPrimitiveType", List["OptionalPrimitiveType"], _NoValueType]
        ] = _NoValue,
        subset: Optional[List[str]] = None,
    ) -> "DataFrame":
        if value is _NoValue:
            if isinstance(to_replace, dict):
                value = None
            else:
                raise PySparkTypeError(
                    error_class="ARGUMENT_REQUIRED",
                    message_parameters={"arg_name": "value", "condition": "`to_replace` is dict"},
                )

        # Helper functions
        def all_of(types: Union[Type, Tuple[Type, ...]]) -> Callable[[Iterable], bool]:
            """Given a type or tuple of types and a sequence of xs
            check if each x is instance of type(s)

            >>> all_of(bool)([True, False])
            True
            >>> all_of(str)(["a", 1])
            False
            """

            def all_of_(xs: Iterable) -> bool:
                return all(isinstance(x, types) for x in xs)

            return all_of_

        all_of_bool = all_of(bool)
        all_of_str = all_of(str)
        all_of_numeric = all_of((float, int))

        # Validate input types
        valid_types = (bool, float, int, str, list, tuple)
        if not isinstance(to_replace, valid_types + (dict,)):
            raise PySparkTypeError(
                error_class="NOT_BOOL_OR_DICT_OR_FLOAT_OR_INT_OR_LIST_OR_STR_OR_TUPLE",
                message_parameters={
                    "arg_name": "to_replace",
                    "arg_type": type(to_replace).__name__,
                },
            )

        if (
            not isinstance(value, valid_types)
            and value is not None
            and not isinstance(to_replace, dict)
        ):
            raise PySparkTypeError(
                error_class="NOT_BOOL_OR_FLOAT_OR_INT_OR_LIST_OR_NONE_OR_STR_OR_TUPLE",
                message_parameters={"arg_name": "value", "arg_type": type(value).__name__},
            )

        if isinstance(to_replace, (list, tuple)) and isinstance(value, (list, tuple)):
            if len(to_replace) != len(value):
                raise ValueError(
                    "to_replace and value lists should be of the same length. "
                    "Got {0} and {1}".format(len(to_replace), len(value))
                )

        if not (subset is None or isinstance(subset, (list, tuple, str))):
            raise PySparkTypeError(
                error_class="NOT_LIST_OR_STR_OR_TUPLE",
                message_parameters={"arg_name": "subset", "arg_type": type(subset).__name__},
            )

        # Reshape input arguments if necessary
        if isinstance(to_replace, (float, int, str)):
            to_replace = [to_replace]

        if isinstance(to_replace, dict):
            rep_dict = to_replace
            if value is not None:
                warnings.warn("to_replace is a dict and value is not None. value will be ignored.")
        else:
            if isinstance(value, (float, int, str)) or value is None:
                value = [value for _ in range(len(to_replace))]
            rep_dict = dict(zip(to_replace, cast("Iterable[Optional[Union[float, str]]]", value)))

        if isinstance(subset, str):
            subset = [subset]

        # Verify we were not passed in mixed type generics.
        if not any(
            all_of_type(rep_dict.keys())
            and all_of_type(x for x in rep_dict.values() if x is not None)
            for all_of_type in [all_of_bool, all_of_str, all_of_numeric]
        ):
            raise ValueError("Mixed type replacements are not supported")

        return DataFrame.withPlan(
            plan.NAReplace(child=self._plan, cols=subset, replacements=rep_dict),
            session=self._session,
        )

    replace.__doc__ = PySparkDataFrame.replace.__doc__

    @property
    def stat(self) -> "DataFrameStatFunctions":
        return DataFrameStatFunctions(self)

    stat.__doc__ = PySparkDataFrame.stat.__doc__

    def summary(self, *statistics: str) -> "DataFrame":
        _statistics: List[str] = list(statistics)
        for s in _statistics:
            if not isinstance(s, str):
                raise PySparkTypeError(
                    error_class="NOT_LIST_OF_STR",
                    message_parameters={"arg_name": "statistics", "arg_type": type(s).__name__},
                )
        return DataFrame.withPlan(
            plan.StatSummary(child=self._plan, statistics=_statistics),
            session=self._session,
        )

    summary.__doc__ = PySparkDataFrame.summary.__doc__

    def describe(self, *cols: Union[str, List[str]]) -> "DataFrame":
        if len(cols) == 1 and isinstance(cols[0], list):
            cols = cols[0]  # type: ignore[assignment]

        _cols = []
        for column in cols:
            if isinstance(column, str):
                _cols.append(column)
            else:
                _cols.extend([s for s in column])
        return DataFrame.withPlan(
            plan.StatDescribe(child=self._plan, cols=_cols),
            session=self._session,
        )

    describe.__doc__ = PySparkDataFrame.describe.__doc__

    def cov(self, col1: str, col2: str) -> float:
        if not isinstance(col1, str):
            raise PySparkTypeError(
                error_class="NOT_STR",
                message_parameters={"arg_name": "col1", "arg_type": type(col1).__name__},
            )
        if not isinstance(col2, str):
            raise PySparkTypeError(
                error_class="NOT_STR",
                message_parameters={"arg_name": "col2", "arg_type": type(col2).__name__},
            )
        pdf = DataFrame.withPlan(
            plan.StatCov(child=self._plan, col1=col1, col2=col2),
            session=self._session,
        ).toPandas()

        assert pdf is not None
        return pdf["cov"][0]

    cov.__doc__ = PySparkDataFrame.cov.__doc__

    def corr(self, col1: str, col2: str, method: Optional[str] = None) -> float:
        if not isinstance(col1, str):
            raise PySparkTypeError(
                error_class="NOT_STR",
                message_parameters={"arg_name": "col1", "arg_type": type(col1).__name__},
            )
        if not isinstance(col2, str):
            raise PySparkTypeError(
                error_class="NOT_STR",
                message_parameters={"arg_name": "col2", "arg_type": type(col2).__name__},
            )
        if not method:
            method = "pearson"
        if not method == "pearson":
            raise ValueError(
                "Currently only the calculation of the Pearson Correlation "
                + "coefficient is supported."
            )
        pdf = DataFrame.withPlan(
            plan.StatCorr(child=self._plan, col1=col1, col2=col2, method=method),
            session=self._session,
        ).toPandas()

        assert pdf is not None
        return pdf["corr"][0]

    corr.__doc__ = PySparkDataFrame.corr.__doc__

    def approxQuantile(
        self,
        col: Union[str, List[str], Tuple[str]],
        probabilities: Union[List[float], Tuple[float]],
        relativeError: float,
    ) -> Union[List[float], List[List[float]]]:
        if not isinstance(col, (str, list, tuple)):
            raise PySparkTypeError(
                error_class="NOT_LIST_OR_STR_OR_TUPLE",
                message_parameters={"arg_name": "col", "arg_type": type(col).__name__},
            )

        isStr = isinstance(col, str)

        if isinstance(col, tuple):
            col = list(col)
        elif isStr:
            col = [cast(str, col)]

        for c in col:
            if not isinstance(c, str):
                raise PySparkTypeError(
                    error_class="NOT_LIST_OF_STR",
                    message_parameters={"arg_name": "columns", "arg_type": type(c).__name__},
                )

        if not isinstance(probabilities, (list, tuple)):
            raise PySparkTypeError(
                error_class="NOT_LIST_OR_TUPLE",
                message_parameters={
                    "arg_name": "probabilities",
                    "arg_type": type(probabilities).__name__,
                },
            )
        if isinstance(probabilities, tuple):
            probabilities = list(probabilities)
        for p in probabilities:
            if not isinstance(p, (float, int)) or p < 0 or p > 1:
                raise ValueError("probabilities should be numerical (float, int) in [0,1].")

        if not isinstance(relativeError, (float, int)):
            raise PySparkTypeError(
                error_class="NOT_FLOAT_OR_INT",
                message_parameters={
                    "arg_name": "relativeError",
                    "arg_type": type(relativeError).__name__,
                },
            )
        if relativeError < 0:
            raise ValueError("relativeError should be >= 0.")
        relativeError = float(relativeError)
        pdf = DataFrame.withPlan(
            plan.StatApproxQuantile(
                child=self._plan,
                cols=list(col),
                probabilities=probabilities,
                relativeError=relativeError,
            ),
            session=self._session,
        ).toPandas()

        assert pdf is not None
        jaq = pdf["approx_quantile"][0]
        jaq_list = [list(j) for j in jaq]
        return jaq_list[0] if isStr else jaq_list

    approxQuantile.__doc__ = PySparkDataFrame.approxQuantile.__doc__

    def crosstab(self, col1: str, col2: str) -> "DataFrame":
        if not isinstance(col1, str):
            raise PySparkTypeError(
                error_class="NOT_STR",
                message_parameters={"arg_name": "col1", "arg_type": type(col1).__name__},
            )
        if not isinstance(col2, str):
            raise PySparkTypeError(
                error_class="NOT_STR",
                message_parameters={"arg_name": "col2", "arg_type": type(col2).__name__},
            )
        return DataFrame.withPlan(
            plan.StatCrosstab(child=self._plan, col1=col1, col2=col2),
            session=self._session,
        )

    crosstab.__doc__ = PySparkDataFrame.crosstab.__doc__

    def freqItems(
        self, cols: Union[List[str], Tuple[str]], support: Optional[float] = None
    ) -> "DataFrame":
        if isinstance(cols, tuple):
            cols = list(cols)
        if not isinstance(cols, list):
            raise PySparkTypeError(
                error_class="NOT_LIST_OR_TUPLE",
                message_parameters={"arg_name": "cols", "arg_type": type(cols).__name__},
            )
        if not support:
            support = 0.01
        return DataFrame.withPlan(
            plan.StatFreqItems(child=self._plan, cols=cols, support=support),
            session=self._session,
        )

    freqItems.__doc__ = PySparkDataFrame.freqItems.__doc__

    def sampleBy(
        self, col: "ColumnOrName", fractions: Dict[Any, float], seed: Optional[int] = None
    ) -> "DataFrame":
        from pyspark.sql.connect.expressions import ColumnReference

        if isinstance(col, str):
            col = Column(ColumnReference(col))
        elif not isinstance(col, Column):
            raise PySparkTypeError(
                error_class="NOT_COLUMN_OR_STR",
                message_parameters={"arg_name": "col", "arg_type": type(col).__name__},
            )
        if not isinstance(fractions, dict):
            raise PySparkTypeError(
                error_class="NOT_DICT",
                message_parameters={"arg_name": "fractions", "arg_type": type(fractions).__name__},
            )
        for k, v in fractions.items():
            if not isinstance(k, (float, int, str)):
                raise PySparkTypeError(
                    error_class="DISALLOWED_TYPE_FOR_CONTAINER",
                    message_parameters={
                        "arg_name": "fractions",
                        "arg_type": type(fractions).__name__,
                        "allowed_types": "float, int, str",
                        "return_type": type(k).__name__,
                    },
                )
            fractions[k] = float(v)
        seed = seed if seed is not None else random.randint(0, sys.maxsize)
        return DataFrame.withPlan(
            plan.StatSampleBy(child=self._plan, col=col, fractions=fractions, seed=seed),
            session=self._session,
        )

    sampleBy.__doc__ = PySparkDataFrame.sampleBy.__doc__

    def _get_alias(self) -> Optional[str]:
        p = self._plan
        while p is not None:
            if isinstance(p, plan.Project) and p.alias:
                return p.alias
            p = p._child
        return None

    def __getattr__(self, name: str) -> "Column":
        if name in ["_jseq", "_jdf", "_jmap", "_jcols"]:
            raise PySparkAttributeError(
                error_class="JVM_ATTRIBUTE_NOT_SUPPORTED", message_parameters={"attr_name": name}
            )
        return self[name]

    @overload
    def __getitem__(self, item: Union[int, str]) -> Column:
        ...

    @overload
    def __getitem__(self, item: Union[Column, List, Tuple]) -> "DataFrame":
        ...

    def __getitem__(self, item: Union[int, str, Column, List, Tuple]) -> Union[Column, "DataFrame"]:
        if isinstance(item, str):
            # Check for alias
            alias = self._get_alias()
            if self._plan is None:
                raise SparkConnectException("Cannot analyze on empty plan.")
            return _to_col_with_plan_id(
                col=alias if alias is not None else item,
                plan_id=self._plan._plan_id,
            )
        elif isinstance(item, Column):
            return self.filter(item)
        elif isinstance(item, (list, tuple)):
            return self.select(*item)
        elif isinstance(item, int):
            return col(self.columns[item])
        else:
            raise PySparkTypeError(
                error_class="NOT_COLUMN_OR_INT_OR_LIST_OR_STR_OR_TUPLE",
                message_parameters={"arg_name": "item", "arg_type": type(item).__name__},
            )

    def _print_plan(self) -> str:
        if self._plan:
            return self._plan.print()
        return ""

    def collect(self) -> List[Row]:
        if self._plan is None:
            raise Exception("Cannot collect on empty plan.")
        if self._session is None:
            raise Exception("Cannot collect on empty session.")
        query = self._plan.to_proto(self._session.client)
        table, schema = self._session.client.to_table(query)

        schema = schema or from_arrow_schema(table.schema)

        assert schema is not None and isinstance(schema, StructType)

        from pyspark.sql.connect.conversion import ArrowTableToRowsConversion

        return ArrowTableToRowsConversion.convert(table, schema)

    collect.__doc__ = PySparkDataFrame.collect.__doc__

    def toPandas(self) -> "pandas.DataFrame":
        if self._plan is None:
            raise Exception("Cannot collect on empty plan.")
        if self._session is None:
            raise Exception("Cannot collect on empty session.")
        query = self._plan.to_proto(self._session.client)
        return self._session.client.to_pandas(query)

    toPandas.__doc__ = PySparkDataFrame.toPandas.__doc__

    @property
    def schema(self) -> StructType:
        if self._plan is not None:
            query = self._plan.to_proto(self._session.client)
            if self._session is None:
                raise Exception("Cannot analyze without SparkSession.")
            return self._session.client.schema(query)
        else:
            raise Exception("Empty plan.")

    schema.__doc__ = PySparkDataFrame.schema.__doc__

    def isLocal(self) -> bool:
        if self._plan is None:
            raise Exception("Cannot analyze on empty plan.")
        query = self._plan.to_proto(self._session.client)
        result = self._session.client._analyze(method="is_local", plan=query).is_local
        assert result is not None
        return result

    isLocal.__doc__ = PySparkDataFrame.isLocal.__doc__

    @property
    def isStreaming(self) -> bool:
        if self._plan is None:
            raise Exception("Cannot analyze on empty plan.")
        query = self._plan.to_proto(self._session.client)
        result = self._session.client._analyze(method="is_streaming", plan=query).is_streaming
        assert result is not None
        return result

    isStreaming.__doc__ = PySparkDataFrame.isStreaming.__doc__

    def _tree_string(self) -> str:
        if self._plan is None:
            raise Exception("Cannot analyze on empty plan.")
        query = self._plan.to_proto(self._session.client)
        result = self._session.client._analyze(method="tree_string", plan=query).tree_string
        assert result is not None
        return result

    def printSchema(self) -> None:
        print(self._tree_string())

    printSchema.__doc__ = PySparkDataFrame.printSchema.__doc__

    def inputFiles(self) -> List[str]:
        if self._plan is None:
            raise Exception("Cannot analyze on empty plan.")
        query = self._plan.to_proto(self._session.client)
        result = self._session.client._analyze(method="input_files", plan=query).input_files
        assert result is not None
        return result

    inputFiles.__doc__ = PySparkDataFrame.inputFiles.__doc__

    def to(self, schema: StructType) -> "DataFrame":
        assert schema is not None
        return DataFrame.withPlan(
            plan.ToSchema(child=self._plan, schema=schema),
            session=self._session,
        )

    to.__doc__ = PySparkDataFrame.to.__doc__

    def toDF(self, *cols: str) -> "DataFrame":
        return DataFrame.withPlan(plan.ToDF(self._plan, list(cols)), self._session)

    toDF.__doc__ = PySparkDataFrame.toDF.__doc__

    def transform(self, func: Callable[..., "DataFrame"], *args: Any, **kwargs: Any) -> "DataFrame":
        result = func(self, *args, **kwargs)
        assert isinstance(
            result, DataFrame
        ), "Func returned an instance of type [%s], " "should have been DataFrame." % type(result)
        return result

    transform.__doc__ = PySparkDataFrame.transform.__doc__

    def _explain_string(
        self, extended: Optional[Union[bool, str]] = None, mode: Optional[str] = None
    ) -> str:
        if extended is not None and mode is not None:
            raise ValueError("extended and mode should not be set together.")

        # For the no argument case: df.explain()
        is_no_argument = extended is None and mode is None

        # For the cases below:
        #   explain(True)
        #   explain(extended=False)
        is_extended_case = isinstance(extended, bool) and mode is None

        # For the case when extended is mode:
        #   df.explain("formatted")
        is_extended_as_mode = isinstance(extended, str) and mode is None

        # For the mode specified:
        #   df.explain(mode="formatted")
        is_mode_case = extended is None and isinstance(mode, str)

        if not (is_no_argument or is_extended_case or is_extended_as_mode or is_mode_case):
            argtypes = [str(type(arg)) for arg in [extended, mode] if arg is not None]
            raise PySparkTypeError(
                error_class="NOT_BOOL_OR_STR",
                message_parameters={
                    "arg_name": "extended (optional) and mode (optional)",
                    "arg_type": ", ".join(argtypes),
                },
            )

        # Sets an explain mode depending on a given argument
        if is_no_argument:
            explain_mode = "simple"
        elif is_extended_case:
            explain_mode = "extended" if extended else "simple"
        elif is_mode_case:
            explain_mode = cast(str, mode)
        elif is_extended_as_mode:
            explain_mode = cast(str, extended)

        if self._plan is not None:
            query = self._plan.to_proto(self._session.client)
            if self._session is None:
                raise Exception("Cannot analyze without SparkSession.")
            return self._session.client.explain_string(query, explain_mode)
        else:
            return ""

    def explain(
        self, extended: Optional[Union[bool, str]] = None, mode: Optional[str] = None
    ) -> None:
        print(self._explain_string(extended=extended, mode=mode))

    explain.__doc__ = PySparkDataFrame.explain.__doc__

    def createTempView(self, name: str) -> None:
        command = plan.CreateView(
            child=self._plan, name=name, is_global=False, replace=False
        ).command(session=self._session.client)
        self._session.client.execute_command(command)

    createTempView.__doc__ = PySparkDataFrame.createTempView.__doc__

    def createOrReplaceTempView(self, name: str) -> None:
        command = plan.CreateView(
            child=self._plan, name=name, is_global=False, replace=True
        ).command(session=self._session.client)
        self._session.client.execute_command(command)

    createOrReplaceTempView.__doc__ = PySparkDataFrame.createOrReplaceTempView.__doc__

    def createGlobalTempView(self, name: str) -> None:
        command = plan.CreateView(
            child=self._plan, name=name, is_global=True, replace=False
        ).command(session=self._session.client)
        self._session.client.execute_command(command)

    createGlobalTempView.__doc__ = PySparkDataFrame.createGlobalTempView.__doc__

    def createOrReplaceGlobalTempView(self, name: str) -> None:
        command = plan.CreateView(
            child=self._plan, name=name, is_global=True, replace=True
        ).command(session=self._session.client)
        self._session.client.execute_command(command)

    createOrReplaceGlobalTempView.__doc__ = PySparkDataFrame.createOrReplaceGlobalTempView.__doc__

    def rdd(self, *args: Any, **kwargs: Any) -> None:
        raise NotImplementedError("RDD Support for Spark Connect is not implemented.")

    def cache(self) -> "DataFrame":
        if self._plan is None:
            raise Exception("Cannot cache on empty plan.")
        relation = self._plan.plan(self._session.client)
        self._session.client._analyze(method="persist", relation=relation)
        return self

    cache.__doc__ = PySparkDataFrame.cache.__doc__

    def persist(
        self,
        storageLevel: StorageLevel = (StorageLevel.MEMORY_AND_DISK_DESER),
    ) -> "DataFrame":
        if self._plan is None:
            raise Exception("Cannot persist on empty plan.")
        relation = self._plan.plan(self._session.client)
        self._session.client._analyze(
            method="persist", relation=relation, storage_level=storageLevel
        )
        return self

    persist.__doc__ = PySparkDataFrame.persist.__doc__

    @property
    def storageLevel(self) -> StorageLevel:
        if self._plan is None:
            raise Exception("Cannot persist on empty plan.")
        relation = self._plan.plan(self._session.client)
        storage_level = self._session.client._analyze(
            method="get_storage_level", relation=relation
        ).storage_level
        assert storage_level is not None
        return storage_level

    storageLevel.__doc__ = PySparkDataFrame.storageLevel.__doc__

    def unpersist(self, blocking: bool = False) -> "DataFrame":
        if self._plan is None:
            raise Exception("Cannot unpersist on empty plan.")
        relation = self._plan.plan(self._session.client)
        self._session.client._analyze(method="unpersist", relation=relation, blocking=blocking)
        return self

    unpersist.__doc__ = PySparkDataFrame.unpivot.__doc__

    @property
    def is_cached(self) -> bool:
        return self.storageLevel != StorageLevel.NONE

    def foreach(self, *args: Any, **kwargs: Any) -> None:
        raise NotImplementedError("foreach() is not implemented.")

    def foreachPartition(self, *args: Any, **kwargs: Any) -> None:
        raise NotImplementedError("foreachPartition() is not implemented.")

    def toLocalIterator(self, prefetchPartitions: bool = False) -> Iterator[Row]:
        from pyspark.sql.connect.conversion import ArrowTableToRowsConversion

        if self._plan is None:
            raise Exception("Cannot collect on empty plan.")
        if self._session is None:
            raise Exception("Cannot collect on empty session.")
        query = self._plan.to_proto(self._session.client)

        schema: Optional[StructType] = None
        for schema_or_table in self._session.client.to_table_as_iterator(query):
            if isinstance(schema_or_table, StructType):
                assert schema is None
                schema = schema_or_table
            else:
                assert isinstance(schema_or_table, pa.Table)
                table = schema_or_table
                if schema is None:
                    schema = from_arrow_schema(table.schema)
                yield from ArrowTableToRowsConversion.convert(table, schema)

    toLocalIterator.__doc__ = PySparkDataFrame.toLocalIterator.__doc__

    def checkpoint(self, *args: Any, **kwargs: Any) -> None:
        raise NotImplementedError("checkpoint() is not implemented.")

    def localCheckpoint(self, *args: Any, **kwargs: Any) -> None:
        raise NotImplementedError("localCheckpoint() is not implemented.")

    def to_pandas_on_spark(self, *args: Any, **kwargs: Any) -> None:
        raise NotImplementedError("to_pandas_on_spark() is not implemented.")

    def pandas_api(self, *args: Any, **kwargs: Any) -> None:
        raise NotImplementedError("pandas_api() is not implemented.")

    def registerTempTable(self, name: str) -> None:
        warnings.warn("Deprecated in 2.0, use createOrReplaceTempView instead.", FutureWarning)
        self.createOrReplaceTempView(name)

    registerTempTable.__doc__ = PySparkDataFrame.registerTempTable.__doc__

    def _map_partitions(
        self,
        func: "PandasMapIterFunction",
        schema: Union[StructType, str],
        evalType: int,
        barrier: bool,
    ) -> "DataFrame":
        from pyspark.sql.connect.udf import UserDefinedFunction

        if self._plan is None:
            raise Exception("Cannot mapInPandas when self._plan is empty.")

        udf_obj = UserDefinedFunction(
            func,
            returnType=schema,
            evalType=evalType,
        )

        return DataFrame.withPlan(
            plan.MapPartitions(
                child=self._plan, function=udf_obj, cols=self.columns, is_barrier=barrier
            ),
            session=self._session,
        )

    def mapInPandas(
        self,
        func: "PandasMapIterFunction",
        schema: Union[StructType, str],
        barrier: bool = False,
    ) -> "DataFrame":
        return self._map_partitions(func, schema, PythonEvalType.SQL_MAP_PANDAS_ITER_UDF, barrier)

    mapInPandas.__doc__ = PySparkDataFrame.mapInPandas.__doc__

    def mapInArrow(
        self,
        func: "ArrowMapIterFunction",
        schema: Union[StructType, str],
        barrier: bool = False,
    ) -> "DataFrame":
        return self._map_partitions(func, schema, PythonEvalType.SQL_MAP_ARROW_ITER_UDF, barrier)

    mapInArrow.__doc__ = PySparkDataFrame.mapInArrow.__doc__

    @property
    def writeStream(self) -> DataStreamWriter:
<<<<<<< HEAD
=======
        assert self._plan is not None
>>>>>>> 56043c24
        return DataStreamWriter(plan=self._plan, session=self._session)

    writeStream.__doc__ = PySparkDataFrame.writeStream.__doc__

    def toJSON(self, *args: Any, **kwargs: Any) -> None:
        raise NotImplementedError("toJSON() is not implemented.")

    def _repr_html_(self, *args: Any, **kwargs: Any) -> None:
        raise NotImplementedError("_repr_html_() is not implemented.")

    def sameSemantics(self, other: "DataFrame") -> bool:
        assert self._plan is not None
        assert other._plan is not None
        return self._session.client.same_semantics(
            plan=self._plan.to_proto(self._session.client),
            other=other._plan.to_proto(other._session.client),
        )

    sameSemantics.__doc__ = PySparkDataFrame.sameSemantics.__doc__

    def semanticHash(self) -> int:
        assert self._plan is not None
        return self._session.client.semantic_hash(
            plan=self._plan.to_proto(self._session.client),
        )

    semanticHash.__doc__ = PySparkDataFrame.semanticHash.__doc__

    def writeTo(self, table: str) -> "DataFrameWriterV2":
        assert self._plan is not None
        return DataFrameWriterV2(self._plan, self._session, table)

    writeTo.__doc__ = PySparkDataFrame.writeTo.__doc__

    # SparkConnect specific API
    def offset(self, n: int) -> "DataFrame":
        """Returns a new :class: `DataFrame` by skipping the first `n` rows.

        .. versionadded:: 3.4.0

        Parameters
        ----------
        num : int
            Number of records to return. Will return this number of records
            or all records if the DataFrame contains less than this number of records.

        Returns
        -------
        :class:`DataFrame`
            Subset of the records
        """
        return DataFrame.withPlan(plan.Offset(child=self._plan, offset=n), session=self._session)

    @classmethod
    def withPlan(cls, plan: plan.LogicalPlan, session: "SparkSession") -> "DataFrame":
        """
        Main initialization method used to construct a new data frame with a child plan.
        This is for internal purpose.
        """
        new_frame = DataFrame(session=session)
        new_frame._plan = plan
        return new_frame


class DataFrameNaFunctions:
    def __init__(self, df: DataFrame):
        self.df = df

    def fill(
        self,
        value: Union["LiteralType", Dict[str, "LiteralType"]],
        subset: Optional[Union[str, Tuple[str, ...], List[str]]] = None,
    ) -> DataFrame:
        return self.df.fillna(value=value, subset=subset)

    fill.__doc__ = DataFrame.fillna.__doc__

    def drop(
        self,
        how: str = "any",
        thresh: Optional[int] = None,
        subset: Optional[Union[str, Tuple[str, ...], List[str]]] = None,
    ) -> DataFrame:
        return self.df.dropna(how=how, thresh=thresh, subset=subset)

    drop.__doc__ = DataFrame.dropna.__doc__

    def replace(
        self,
        to_replace: Union[List["LiteralType"], Dict["LiteralType", "OptionalPrimitiveType"]],
        value: Optional[
            Union["OptionalPrimitiveType", List["OptionalPrimitiveType"], _NoValueType]
        ] = _NoValue,
        subset: Optional[List[str]] = None,
    ) -> DataFrame:
        return self.df.replace(to_replace, value, subset)

    replace.__doc__ = DataFrame.replace.__doc__


DataFrameNaFunctions.__doc__ = PySparkDataFrameNaFunctions.__doc__


class DataFrameStatFunctions:
    def __init__(self, df: DataFrame):
        self.df = df

    def cov(self, col1: str, col2: str) -> float:
        return self.df.cov(col1, col2)

    cov.__doc__ = DataFrame.cov.__doc__

    def corr(self, col1: str, col2: str, method: Optional[str] = None) -> float:
        return self.df.corr(col1, col2, method)

    corr.__doc__ = DataFrame.corr.__doc__

    def approxQuantile(
        self,
        col: Union[str, List[str], Tuple[str]],
        probabilities: Union[List[float], Tuple[float]],
        relativeError: float,
    ) -> Union[List[float], List[List[float]]]:
        return self.df.approxQuantile(col, probabilities, relativeError)

    approxQuantile.__doc__ = DataFrame.approxQuantile.__doc__

    def crosstab(self, col1: str, col2: str) -> DataFrame:
        return self.df.crosstab(col1, col2)

    crosstab.__doc__ = DataFrame.crosstab.__doc__

    def freqItems(
        self, cols: Union[List[str], Tuple[str]], support: Optional[float] = None
    ) -> DataFrame:
        return self.df.freqItems(cols, support)

    freqItems.__doc__ = DataFrame.freqItems.__doc__

    def sampleBy(
        self, col: str, fractions: Dict[Any, float], seed: Optional[int] = None
    ) -> DataFrame:
        return self.df.sampleBy(col, fractions, seed)

    sampleBy.__doc__ = DataFrame.sampleBy.__doc__


DataFrameStatFunctions.__doc__ = PySparkDataFrameStatFunctions.__doc__


def _test() -> None:
    import os
    import sys
    import doctest
    from pyspark.sql import SparkSession as PySparkSession
    import pyspark.sql.connect.dataframe

    os.chdir(os.environ["SPARK_HOME"])

    globs = pyspark.sql.connect.dataframe.__dict__.copy()
    # Spark Connect does not support RDD but the tests depend on them.
    del pyspark.sql.connect.dataframe.DataFrame.coalesce.__doc__
    del pyspark.sql.connect.dataframe.DataFrame.repartition.__doc__
    del pyspark.sql.connect.dataframe.DataFrame.repartitionByRange.__doc__

    # TODO(SPARK-41625): Support Structured Streaming
    del pyspark.sql.connect.dataframe.DataFrame.isStreaming.__doc__

    # TODO(SPARK-41888): Support StreamingQueryListener for DataFrame.observe
    del pyspark.sql.connect.dataframe.DataFrame.observe.__doc__

    globs["spark"] = (
        PySparkSession.builder.appName("sql.connect.dataframe tests")
        .remote("local[4]")
        .getOrCreate()
    )

    (failure_count, test_count) = doctest.testmod(
        pyspark.sql.connect.dataframe,
        globs=globs,
        optionflags=doctest.ELLIPSIS
        | doctest.NORMALIZE_WHITESPACE
        | doctest.IGNORE_EXCEPTION_DETAIL,
    )

    globs["spark"].stop()

    if failure_count:
        sys.exit(-1)


if __name__ == "__main__":
    _test()<|MERGE_RESOLUTION|>--- conflicted
+++ resolved
@@ -748,11 +748,7 @@
     melt = unpivot
 
     def withWatermark(self, eventTime: str, delayThreshold: str) -> "DataFrame":
-<<<<<<< HEAD
-        # TODO: reuse error handling code sql.DataFrame.
-=======
         # TODO: reuse error handling code in sql.DataFrame.withWatermark()
->>>>>>> 56043c24
         if not eventTime or type(eventTime) is not str:
             raise PySparkTypeError(
                 error_class="NOT_STR",
@@ -1799,10 +1795,7 @@
 
     @property
     def writeStream(self) -> DataStreamWriter:
-<<<<<<< HEAD
-=======
         assert self._plan is not None
->>>>>>> 56043c24
         return DataStreamWriter(plan=self._plan, session=self._session)
 
     writeStream.__doc__ = PySparkDataFrame.writeStream.__doc__
