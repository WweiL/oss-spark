--- conflicted
+++ resolved
@@ -4090,17 +4090,17 @@
     )
   }
 
-<<<<<<< HEAD
   def avroOptionsException(optionName: String, message: String): Throwable = {
     new AnalysisException(
       errorClass = "STDS_INVALID_OPTION_VALUE.WITH_MESSAGE",
       messageParameters = Map("optionName" -> optionName, "message" -> message)
-=======
+    )
+  }
+
   def protobufNotLoadedSqlFunctionsUnusable(functionName: String): Throwable = {
     new AnalysisException(
       errorClass = "PROTOBUF_NOT_LOADED_SQL_FUNCTIONS_UNUSABLE",
       messageParameters = Map("functionName" -> functionName)
->>>>>>> 14e49085
     )
   }
 }