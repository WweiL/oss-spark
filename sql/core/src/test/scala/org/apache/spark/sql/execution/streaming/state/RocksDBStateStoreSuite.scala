--- conflicted
+++ resolved
@@ -42,12 +42,8 @@
 
 @ExtendedSQLTest
 class RocksDBStateStoreSuite extends StateStoreSuiteBase[RocksDBStateStoreProvider]
-<<<<<<< HEAD
   with AlsoTestWithRocksDBFeatures
-=======
-  with AlsoTestWithChangelogCheckpointingEnabled
   with AlsoTestWithEncodingTypes
->>>>>>> 7cbfc2ca
   with SharedSparkSession
   with BeforeAndAfter {
 
